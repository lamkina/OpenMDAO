"""
RecordingManager class definition.
"""
import time

from openmdao.utils.om_warnings import warn_deprecation


class RecordingManager(object):
    """
    Object that routes function calls to all attached recorders.

    Attributes
    ----------
    _recorders : list of CaseRecorder
        All of the recorders attached to the current object.
    """

    def __init__(self):
        """
        init.
        """
        self._recorders = []

    def __getitem__(self, index):
        """
        Get a particular recorder in the manager.

        Parameters
        ----------
        index : int
            an index into _recorders.

        Returns
        -------
        recorder : CaseRecorder
            a recorder from _recorders
        """
        return self._recorders[index]

    def __iter__(self):
        """
        Iterate.

        Returns
        -------
        iter : CaseRecorder
            a recorder from _recorders.
        """
        return iter(self._recorders)

    def append(self, recorder):
        """
        Add a recorder for recording.

        Parameters
        ----------
        recorder : CaseRecorder
           Recorder instance to be added to the manager.
        """
        self._recorders.append(recorder)

    def startup(self, recording_requester, comm=None):
        """
        Run startup on each recorder in the manager.

        Parameters
        ----------
        recording_requester : object
            The object that needs an iteration of itself recorded.
        comm : MPI.Comm or <FakeComm> or None
            The communicator for recorders (should be the comm for the Problem).
        """
<<<<<<< HEAD
        # Will only add parallel code for Drivers. Use the old method for System and Solver
        from openmdao.core.driver import Driver
        if not isinstance(recording_requester, Driver):
            for recorder in self._recorders:
                recorder.startup(recording_requester)
            return

        # The remaining code only works for recording of Drivers
        model = recording_requester._problem().model
        if MPI:
            # TODO Eventually, we think we can get rid of this next check. But to be safe,
            #       we are leaving it in there.
            if not model._is_local:
                raise RuntimeError("RecordingManager.startup should never be called when "
                                   "running in parallel on an inactive System")

=======
>>>>>>> accc2a53
        for recorder in self._recorders:
            recorder.startup(recording_requester, comm)

    def shutdown(self):
        """
        Shut down and remove all recorders.
        """
        for recorder in self._recorders:
            recorder.shutdown()
        self._recorders = []

    def record_iteration(self, recording_requester, data, metadata):
        """
        Call record_iteration on all recorders.

        Parameters
        ----------
        recording_requester : object
            The object that needs an iteration of itself recorded.
        data : dict
            Dictionary containing desvars, objectives, constraints, responses, and System vars.
        metadata : dict
            Metadata for iteration coordinate.
        """
        if not self._recorders:
            return

        if metadata is not None:
            metadata['timestamp'] = time.time()

        for recorder in self._recorders:
            recorder.record_iteration(recording_requester, data, metadata)

    def record_metadata(self, recording_requester):
        """
        Call record_metadata for all recorders.

        Parameters
        ----------
        recording_requester : object
            The object that needs its metadata recorded.
        """
        warn_deprecation("The 'record_metadata' function is deprecated. "
                         "All system and solver options are recorded automatically.")

    def record_derivatives(self, recording_requester, data, metadata):
        """
        Call record_derivatives on all recorders.

        Parameters
        ----------
        recording_requester : object
            The object that needs an iteration of itself recorded.
        data : dict
            Dictionary containing derivatives keyed by 'of,wrt' to be recorded.
        metadata : dict
            Metadata for iteration coordinate.
        """
        if not self._recorders:
            return

        if metadata is not None:
            metadata['timestamp'] = time.time()

        for recorder in self._recorders:
            recorder.record_derivatives(recording_requester, data, metadata)

    def has_recorders(self):
        """
        Are there any recorders managed by this RecordingManager.

        Returns
        -------
        True/False: bool
            True if RecordingManager is managing at least one recorder.
        """
        return True if self._recorders else False

    def _check_parallel(self):
        pset = {bool(r.parallel) for r in self._recorders}

        # check to make sure we don't have mixed parallel/non-parallel, because that
        # currently won't work properly.
        if len(pset) > 1:
            raise RuntimeError("OpenMDAO currently does not support a mixture of parallel "
                               "and non-parallel recorders.")
        return pset.pop()


def _get_all_requesters(problem):
    yield problem
    yield problem.driver
    for system in problem.model.system_iter(include_self=True, recurse=True):
        yield system
        nl = system._nonlinear_solver
        if nl:
            yield nl
            if hasattr(nl, 'linesearch') and nl.linesearch:
                yield nl.linesearch


def _get_all_viewer_data_recorders(problem):
    for req in _get_all_requesters(problem):
        for r in req._rec_mgr._recorders:
            if r._record_viewer_data:
                yield r


def _get_all_recorders(problem):
    for req in _get_all_requesters(problem):
        for r in req._rec_mgr._recorders:
            yield r


def record_viewer_data(problem):
    """
    Record model viewer data for all recorders that have that option enabled.

    We don't want to collect the viewer data if it's not needed though,
    so first we'll find all recorders that need the data (if any) and
    then record it for those recorders.

    Parameters
    ----------
    problem : Problem
        The problem for which model viewer data is to be recorded.
    """
    # get all recorders that need to record the viewer data
    recorders = set(_get_all_viewer_data_recorders(problem))

    # if any recorders were found, get the viewer data and record it
    if recorders:
        from openmdao.visualization.n2_viewer.n2_viewer import _get_viewer_data
        viewer_data = _get_viewer_data(problem)
        viewer_data['md5_hash'] = problem.model._generate_md5_hash()
        viewer_data.pop('abs2prom', None)  # abs2prom already recorded in metadata table
        for recorder in recorders:
            recorder.record_viewer_data(viewer_data)


def record_system_options(problem):
    """
    Record the system options for all systems in the model.

    Parameters
    ----------
    problem : Problem
        The problem for which all its systems' options are to be recorded.
    """
    warn_deprecation("The 'record_system_options' function is deprecated. "
                     "Use 'record_model_options' instead.")
    record_model_options(problem)


def record_model_options(problem, run_number):
    """
    Record the options for all systems and solvers in the model.

    Parameters
    ----------
    problem : Problem
        The problem for which all its system and solver options are to be recorded.
    run_number : int or None
        Number indicating which run the metadata is associated with.
        Zero or None for the first run, 1 for the second, etc.
    """
    # for backward compatibility, the first run does not have a run number
    if run_number is not None and run_number < 1:
        run_number = None

    recorders = set(_get_all_recorders(problem))

    for system in problem.model.system_iter(recurse=True, include_self=True):
        for recorder in recorders:
            # record system metadata (options)
            recorder.record_metadata_system(system, run_number)

            # record solver metadata (options) for this system's solvers
            nl = system._nonlinear_solver
            if nl:
                recorder.record_metadata_solver(nl, run_number)
                if hasattr(nl, 'linesearch') and nl.linesearch:
                    recorder.record_metadata_solver(nl.linesearch, run_number)

            ln = system._linear_solver
            if ln:
                recorder.record_metadata_solver(ln, run_number)<|MERGE_RESOLUTION|>--- conflicted
+++ resolved
@@ -71,25 +71,6 @@
         comm : MPI.Comm or <FakeComm> or None
             The communicator for recorders (should be the comm for the Problem).
         """
-<<<<<<< HEAD
-        # Will only add parallel code for Drivers. Use the old method for System and Solver
-        from openmdao.core.driver import Driver
-        if not isinstance(recording_requester, Driver):
-            for recorder in self._recorders:
-                recorder.startup(recording_requester)
-            return
-
-        # The remaining code only works for recording of Drivers
-        model = recording_requester._problem().model
-        if MPI:
-            # TODO Eventually, we think we can get rid of this next check. But to be safe,
-            #       we are leaving it in there.
-            if not model._is_local:
-                raise RuntimeError("RecordingManager.startup should never be called when "
-                                   "running in parallel on an inactive System")
-
-=======
->>>>>>> accc2a53
         for recorder in self._recorders:
             recorder.startup(recording_requester, comm)
 
