--- conflicted
+++ resolved
@@ -250,12 +250,8 @@
         system = self._system
         ind1, ind2 = system._variable_allprocs_range['output']
 
-<<<<<<< HEAD
-        system._apply_linear(self._vec_names, self._mode, numpy.arange(ind1, ind2))
-=======
         system._apply_linear(self._vec_names, self._mode,
                              numpy.arange(ind1, ind2))
->>>>>>> 339aea69
 
         norm = 0
         for vec_name in self._vec_names:
