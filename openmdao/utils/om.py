--- conflicted
+++ resolved
@@ -54,7 +54,6 @@
     ----------
     options : argparse Namespace
         Command line options.
-<<<<<<< HEAD
     """
     filename = options.file[0]
 
@@ -72,16 +71,6 @@
     else:
         # assume the file is a recording, run standalone
         view_model(filename, outfile=options.outfile,
-=======
-
-    Returns
-    -------
-    function
-        The post-setup hook function.
-    """
-    def _viewmod(prob):
-        view_model(prob, outfile=options.outfile,
->>>>>>> 1ef840fc
                    show_browser=not options.no_browser,
                    embeddable=options.embeddable)
         exit()  # could make this command line selectable later
