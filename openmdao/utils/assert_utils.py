--- conflicted
+++ resolved
@@ -6,13 +6,10 @@
 from six import raise_from
 from six.moves import zip
 
-<<<<<<< HEAD
 from contextlib import contextmanager
 
 import warnings
-=======
 import unittest
->>>>>>> bd33e30c
 
 from openmdao.core.component import Component
 from openmdao.core.group import Group
