"""Define the Group class."""
import sys
from collections import Counter, defaultdict
from collections.abc import Iterable

from itertools import product, chain
from numbers import Number
import inspect
from fnmatch import fnmatchcase
from difflib import get_close_matches

import numpy as np
import networkx as nx

from openmdao.core.configinfo import _ConfigInfo
from openmdao.core.system import System, collect_errors, _OptStatus
from openmdao.core.component import Component, _DictValues
from openmdao.core.constants import _UNDEFINED, INT_DTYPE, _SetupStatus
from openmdao.vectors.vector import _full_slice
from openmdao.proc_allocators.default_allocator import DefaultAllocator, ProcAllocationError
from openmdao.jacobians.jacobian import SUBJAC_META_DEFAULTS
from openmdao.jacobians.dictionary_jacobian import DictionaryJacobian
from openmdao.recorders.recording_iteration_stack import Recording
from openmdao.solvers.nonlinear.nonlinear_runonce import NonlinearRunOnce
from openmdao.solvers.linear.linear_runonce import LinearRunOnce
from openmdao.utils.array_utils import array_connection_compatible, _flatten_src_indices, \
    shape_to_len
from openmdao.utils.general_utils import common_subpath, all_ancestors, \
    convert_src_inds, ContainsAll, shape2tuple, get_connection_owner, ensure_compatible
from openmdao.utils.units import is_compatible, unit_conversion, _has_val_mismatch, _find_unit, \
    _is_unitless, simplify_unit
from openmdao.utils.graph_utils import get_sccs_topo
from openmdao.utils.mpi import MPI, check_mpi_exceptions, multi_proc_exception_check
import openmdao.utils.coloring as coloring_mod
from openmdao.utils.indexer import indexer, Indexer
from openmdao.utils.om_warnings import issue_warning, UnitsWarning, UnusedOptionWarning, \
    PromotionWarning, MPIWarning

# regex to check for valid names.
import re
namecheck_rgx = re.compile('[a-zA-Z][_a-zA-Z0-9]*')


# use a class with slots instead of a namedtuple so that we can
# change index after creation if needed.
class _SysInfo(object):

    __slots__ = ['system', 'index']

    def __init__(self, system, index):
        self.system = system
        self.index = index

    def __iter__(self):
        yield self.system
        yield self.index


class _PromotesInfo(object):
    __slots__ = ['src_indices', 'flat', 'src_shape', 'promoted_from', 'prom']

    def __init__(self, src_indices=None, flat=None, src_shape=None, promoted_from='', prom=None):
        self.flat = flat
        self.src_shape = src_shape
        if src_indices is not None:
            if isinstance(src_indices, Indexer):
                self.src_indices = src_indices
                self.src_indices.set_src_shape(self.src_shape)
            else:
                self.src_indices = indexer(src_indices, src_shape=self.src_shape, flat_src=flat)
        else:
            self.src_indices = None
        self.promoted_from = promoted_from  # pathname of promoting system
        self.prom = prom  # local promoted name of input

    def __iter__(self):
        yield self.src_indices
        yield self.flat
        yield self.src_shape

    def __repr__(self):  # pragma no cover
        return (f"_PromotesInfo(src_indices={self.src_indices}, flat={self.flat}, "
                f"src_shape={self.src_shape}, promoted_from={self.promoted_from}, "
                f"prom={self.prom})")

    def prom_path(self):
        if self.promoted_from is None or self.prom is None:
            return ''
        return '.'.join((self.promoted_from, self.prom)) if self.promoted_from else self.prom

    def copy(self):
        return _PromotesInfo(self.src_indices.copy(), self.flat, self.src_shape, self.promoted_from,
                             self.prom)

    def set_src_shape(self, shape):
        if self.src_indices is not None:
            self.src_indices.set_src_shape(shape)
        self.src_shape = shape

    def compare(self, other):
        """
        Compare attributes in the two objects.

        Two attributes are considered mismatched only if neither is None and their values
        are unequal.

        Returns
        -------
        list
            List of unequal atrribute names.
        """
        mismatches = []

        if self.flat != other.flat:
            if self.flat is not None and other.flat is not None:
                mismatches.append('flat_src_indices')

        if self.src_shape != other.src_shape:
            if self.src_shape is not None and other.src_shape is not None:
                mismatches.append('src_shape')

        self_srcinds = None if self.src_indices is None else self.src_indices.as_array()
        other_srcinds = None if other.src_indices is None else other.src_indices.as_array()

        if isinstance(self_srcinds, np.ndarray) and isinstance(other_srcinds, np.ndarray):
            if (self_srcinds.shape != other_srcinds.shape or
                    not np.all(self_srcinds == other_srcinds)):
                mismatches.append('src_indices')

        return mismatches


class Group(System):
    """
    Class used to group systems together; instantiate or inherit.

    Parameters
    ----------
    **kwargs : dict
        Dict of arguments available here and in all descendants of this Group.

    Attributes
    ----------
    _mpi_proc_allocator : ProcAllocator
        Object used to allocate MPI processes to subsystems.
    _proc_info : dict of subsys_name: (min_procs, max_procs, weight, proc_group)
        Information used to determine MPI process allocation to subsystems.
    _subgroups_myproc : list
        List of local subgroups.
    _manual_connections : dict
        Dictionary of input_name: (output_name, src_indices) connections.
    _group_inputs : dict
        Mapping of promoted names to certain metadata (src_indices, units).
    _static_group_inputs : dict
        Group inputs added outside of setup/configure.
    _pre_config_group_inputs : dict
        Group inputs added inside of setup but before configure.
    _static_manual_connections : dict
        Dictionary that stores all explicit connections added outside of setup.
    _conn_abs_in2out : {'abs_in': 'abs_out'}
        Dictionary containing all explicit & implicit continuous var connections owned
        by this system only. The data is the same across all processors.
    _conn_discrete_in2out : {'abs_in': 'abs_out'}
        Dictionary containing all explicit & implicit discrete var connections owned
        by this system only. The data is the same across all processors.
    _transfers : dict of dict of Transfers
        First key is mode, second is subname where
        mode is 'fwd' or 'rev' and subname is the subsystem name
        or subname can be None for the full, simultaneous transfer.
    _discrete_transfers : dict of discrete transfer metadata
        Key is system pathname or None for the full, simultaneous transfer.
    _setup_procs_finished : bool
        Flag to check if setup_procs is complete
    _contains_parallel_group : bool
        If True, this Group contains a ParallelGroup. Only used to determine if a parallel
        group or distributed component is below a DirectSolver so that we can raise an exception.
    _order_set : bool
        Flag to check if set_order has been called.
    _auto_ivc_warnings : list
        List of Auto IVC warnings to be raised later.
    _shapes_graph : nx.Graph
        Dynamic shape dependency graph, or None.
    _shape_knowns : set
        Set of shape dependency graph nodes with known (non-dynamic) shapes.
    _pre_systems : set of str or None
        Set of pathnames of systems that are executed prior to the optimization loop.
    _post_systems : set of str or None
        Set of pathnames of systems that are executed after the optimization loop.
    """

    def __init__(self, **kwargs):
        """
        Set the solvers to nonlinear and linear block Gauss--Seidel by default.
        """
        self._mpi_proc_allocator = DefaultAllocator()
        self._proc_info = {}

        super().__init__(**kwargs)

        self._subgroups_myproc = None
        self._manual_connections = {}
        self._group_inputs = {}
        self._pre_config_group_inputs = {}
        self._static_group_inputs = {}
        self._static_manual_connections = {}
        self._conn_abs_in2out = {}
        self._conn_discrete_in2out = {}
        self._transfers = {}
        self._discrete_transfers = {}
        self._setup_procs_finished = False
        self._contains_parallel_group = False
        self._order_set = False
        self._shapes_graph = None
        self._shape_knowns = None
        self._pre_systems = None
        self._post_systems = None

        # TODO: we cannot set the solvers with property setters at the moment
        # because our lint check thinks that we are defining new attributes
        # called nonlinear_solver and linear_solver without documenting them.
        if not self._nonlinear_solver:
            self._nonlinear_solver = NonlinearRunOnce()
        if not self._linear_solver:
            self._linear_solver = LinearRunOnce()

    def setup(self):
        """
        Build this group.

        This method should be overidden by your Group's method. The reason for using this
        method to add subsystem is to save memory and setup time when using your Group
        while running under MPI.  This avoids the creation of systems that will not be
        used in the current process.

        You may call 'add_subsystem' to add systems to this group. You may also issue connections,
        and set the linear and nonlinear solvers for this group level. You cannot safely change
        anything on children systems; use the 'configure' method instead.

        Available attributes:
            name
            pathname
            comm
            options
        """
        pass

    def configure(self):
        """
        Configure this group to assign children settings.

        This method may optionally be overidden by your Group's method.

        You may only use this method to change settings on your children subsystems. This includes
        setting solvers in cases where you want to override the defaults.

        You can assume that the full hierarchy below your level has been instantiated and has
        already called its own configure methods.

        Available attributes:
            name
            pathname
            comm
            options
            system hieararchy with attribute access
        """
        pass

    def set_input_defaults(self, name, val=_UNDEFINED, units=None, src_shape=None):
        """
        Specify metadata to be assumed when multiple inputs are promoted to the same name.

        Parameters
        ----------
        name : str
            Promoted input name.
        val : object
            Value to assume for the promoted input.
        units : str or None
            Units to assume for the promoted input.
        src_shape : int or tuple
            Assumed shape of any connected source or higher level promoted input.
        """
        meta = {'prom': name, 'auto': False}
        if val is _UNDEFINED:
            src_shape = shape2tuple(src_shape)
        else:
            if src_shape is not None:
                # make sure value and src_shape are compatible
                val, src_shape = ensure_compatible(name, val, src_shape)
            elif isinstance(val, np.ndarray):
                src_shape = val.shape
            elif isinstance(val, Number):
                src_shape = (1,)
            meta['val'] = val

        if units is not None:
            if not isinstance(units, str):
                raise TypeError('%s: The units argument should be a str or None' % self.msginfo)
            meta['units'] = simplify_unit(units, msginfo=self.msginfo)

        if src_shape is not None:
            meta['src_shape'] = src_shape

        if self._static_mode:
            dct = self._static_group_inputs
        else:
            dct = self._group_inputs

        if name in dct:
            old = dct[name][0]
            overlap = set(old).intersection(meta)
            if overlap:
                issue_warning(f"Setting input defaults for input '{name}' which "
                              f"override previously set defaults for {sorted(overlap)}.",
                              prefix=self.msginfo, category=PromotionWarning)
            old.update(meta)
        else:
            dct[name] = [meta]

    def _get_matvec_scope(self, excl_sub=None):
        """
        Find the input and output variables that are needed for a particular matvec product.

        Parameters
        ----------
        excl_sub : <System>
            A subsystem whose variables should be excluded from the matvec product.

        Returns
        -------
        (set, set)
            Sets of output and input variables.
        """
        if excl_sub is None:
            cache_key = None
        else:
            cache_key = excl_sub.pathname

        try:
            iovars, excl = self._scope_cache[cache_key]

            # Make sure they're the same subsystem instance before returning
            if excl is excl_sub:
                return iovars
        except KeyError:
            pass

        if excl_sub is None:
            # A value of None will be interpreted as 'all outputs'.
            scope_out = None

            # All inputs connected to an output in this system
            scope_in = frozenset(self._conn_global_abs_in2out).intersection(
                self._var_allprocs_abs2meta['input'])

        else:
            # Empty for the excl_sub
            scope_out = frozenset()

            # All inputs connected to an output in this system but not in excl_sub
            # allins is used to filter out discrete variables that might be found in
            # self._conn_global_abs_in2out.
            allins = self._var_allprocs_abs2meta['input']
            exvars = excl_sub._var_allprocs_abs2idx
            scope_in = frozenset(abs_in for abs_in, abs_out in self._conn_global_abs_in2out.items()
                                 if abs_out not in exvars and abs_in in allins)

        # Use the pathname as the dict key instead of the object itself. When
        # the object is used as the key, memory leaks result from multiple
        # calls to setup().
        self._scope_cache[cache_key] = ((scope_out, scope_in), excl_sub)
        return scope_out, scope_in

    def _compute_root_scale_factors(self):
        """
        Compute scale factors for all variables.

        Returns
        -------
        dict
            Mapping of each absolute var name to its corresponding scaling factor tuple.
        """
        # make this a defaultdict to handle the case of access using unconnected inputs
        scale_factors = defaultdict(lambda: {
            'input': (0.0, 1.0),
        })

        for abs_name, meta in self._var_allprocs_abs2meta['output'].items():
            ref0 = meta['ref0']
            res_ref = meta['res_ref']
            a0 = ref0
            a1 = meta['ref'] - ref0
            scale_factors[abs_name] = {
                'output': (a0, a1),
                'residual': (0.0, 1.0 if res_ref is None else res_ref),
            }

        # Input scaling for connected inputs is added here.
        # This is a combined scale factor that includes the scaling of the connected source
        # and the unit conversion between the source output and each target input.
        if self._has_input_scaling:
            abs2meta_in = self._var_abs2meta['input']
            allprocs_meta_out = self._var_allprocs_abs2meta['output']
            for abs_in, abs_out in self._conn_global_abs_in2out.items():
                if abs_in not in abs2meta_in:
                    # we only perform scaling on local, non-discrete arrays, so skip
                    continue

                meta_in = abs2meta_in[abs_in]

                meta_out = allprocs_meta_out[abs_out]
                ref = meta_out['ref']
                ref0 = meta_out['ref0']

                src_indices = meta_in['src_indices']

                if src_indices is not None:
                    if not (np.ndim(ref) == 0 and np.ndim(ref0) == 0):
                        # TODO: if either ref or ref0 are not scalar and the output is
                        # distributed, we need to do a scatter
                        # to obtain the values needed due to global src_indices
                        if meta_out['distributed']:
                            raise RuntimeError("{}: vector scalers with distrib vars "
                                               "not supported yet.".format(self.msginfo))

                        if not src_indices._flat_src:
                            src_indices = _flatten_src_indices(src_indices, meta_in['shape'],
                                                               meta_out['global_shape'],
                                                               meta_out['global_size'])

                        ref = ref[src_indices]
                        ref0 = ref0[src_indices]

                # Compute scaling arrays for inputs using a0 and a1
                # Example:
                #   Let x, x_src, x_tgt be the dimensionless variable,
                #   variable in source units, and variable in target units, resp.
                #   x_src = a0 + a1 x
                #   x_tgt = b0 + b1 x
                #   x_tgt = g(x_src) = d0 + d1 x_src
                #   b0 + b1 x = d0 + d1 a0 + d1 a1 x
                #   b0 = d0 + d1 a0
                #   b0 = g(a0)
                #   b1 = d0 + d1 a1 - d0
                #   b1 = g(a1) - g(0)

                units_in = meta_in['units']
                units_out = meta_out['units']

                if units_in is None or units_out is None or units_in == units_out:
                    a0 = ref0
                    a1 = ref - ref0

                    # No unit conversion, only scaling. Just send the scale factors.
                    scale_factors[abs_in] = {
                        'input': (a0, a1),
                    }

                else:
                    factor, offset = unit_conversion(units_out, units_in)
                    a0 = ref0
                    a1 = ref - ref0

                    # Send both unit scaling and solver scaling. Linear input vectors need to
                    # treat them differently in reverse mode.
                    scale_factors[abs_in] = {
                        'input': (a0, a1, factor, offset),
                    }

                    # For adder allocation check.
                    a0 = (ref0 + offset) * factor

                # Check whether we need to allocate an adder for the input vector.
                if np.any(np.asarray(a0)):
                    self._has_input_adder = True

        return scale_factors

    def _configure(self):
        """
        Configure our model recursively to assign any children settings.

        Highest system's settings take precedence.
        """
        # reset group_inputs back to what it was just after self.setup() in case _configure
        # is called multiple times.
        self._group_inputs = self._pre_config_group_inputs.copy()
        for n, lst in self._group_inputs.items():
            self._group_inputs[n] = lst.copy()

        self.matrix_free = False
        for subsys in self._subsystems_myproc:
            subsys._configure()
            subsys._setup_var_data()

            self._has_guess |= subsys._has_guess
            self._has_bounds |= subsys._has_bounds
            self.matrix_free |= subsys.matrix_free

        self._problem_meta['setup_status'] = _SetupStatus.POST_CONFIGURE
        self.configure()

        # if our configure() has added or promoted any variables, we have to call
        # _setup_var_data again on any modified systems and their ancestors (only those that
        # are our descendents).
        self._problem_meta['config_info']._update_modified_systems(self)

    def _setup_procs(self, pathname, comm, mode, prob_meta):
        """
        Execute first phase of the setup process.

        Distribute processors, assign pathnames, and call setup on the group. This method recurses
        downward through the model.

        Parameters
        ----------
        pathname : str
            Global name of the system, including the path.
        comm : MPI.Comm or <FakeComm>
            MPI communicator object.
        mode : str
            Derivatives calculation mode, 'fwd' for forward, and 'rev' for
            reverse (adjoint). Default is 'rev'.
        prob_meta : dict
            Problem level metadata.
        """
        super()._setup_procs(pathname, comm, mode, prob_meta)
        self._setup_procs_finished = False

        nproc = comm.size

        if self._num_par_fd > 1:
            info = self._coloring_info
            if comm.size > 1:
                # if approx_totals has been declared, or there is an approx coloring, setup par FD
                if self._owns_approx_jac or info['dynamic'] or info['static'] is not None:
                    comm = self._setup_par_fd_procs(comm)
                else:
                    msg = "%s: num_par_fd = %d but FD is not active." % (self.msginfo,
                                                                         self._num_par_fd)
                    raise RuntimeError(msg)
            elif not MPI:
                msg = f"MPI is not active but num_par_fd = {self._num_par_fd}. No parallel " \
                      f"finite difference will be performed."
                issue_warning(msg, prefix=self.msginfo, category=MPIWarning)

        self.comm = comm

        self._subsystems_allprocs = self._static_subsystems_allprocs.copy()
        self._manual_connections = self._static_manual_connections.copy()
        self._group_inputs = self._static_group_inputs.copy()
        # copy doesn't copy the internal list so we have to do it manually (we don't want
        # a full deepcopy either because we want the internal metadata dicts to be shared)
        for n, lst in self._group_inputs.items():
            self._group_inputs[n] = lst.copy()

        # Call setup function for this group.
        self.setup()
        self._setup_check()

        # need to save these because _setup_var_data can be called multiple times
        # during the config process and we don't want to wipe out any group_inputs
        # that were added during self.setup()
        self._pre_config_group_inputs = self._group_inputs.copy()
        for n, lst in self._pre_config_group_inputs.items():
            self._pre_config_group_inputs[n] = lst.copy()

        if MPI:

            allsubs = list(self._subsystems_allprocs.values())
            proc_info = [self._proc_info[s.name] for s, _ in allsubs]

            # Call the load balancing algorithm
            try:
                sub_inds, sub_comm, sub_proc_range = self._mpi_proc_allocator(
                    proc_info, len(allsubs), comm)
            except ProcAllocationError as err:
                if err.sub_inds is None:
                    raise RuntimeError("%s: %s" % (self.msginfo, err.msg))
                else:
                    raise RuntimeError("%s: MPI process allocation failed: %s for the following "
                                       "subsystems: %s" %
                                       (self.msginfo, err.msg,
                                        [allsubs[i].system.name for i in err.sub_inds]))

            self._subsystems_myproc = [allsubs[ind].system for ind in sub_inds]

            # Define local subsystems
            if (self._mpi_proc_allocator.parallel and
                    not (np.sum([minp for minp, _, _, _ in proc_info]) <= comm.size)):
                # reorder the subsystems_allprocs based on which procs they live on. If we don't
                # do this, we can get ordering mismatches in some of our data structures.
                new_allsubs = {}
                seen = set()
                gathered = self.comm.allgather(sub_inds)
                for inds in gathered:
                    for ind in inds:
                        if ind not in seen:
                            sinfo = allsubs[ind]
                            sinfo.index = len(new_allsubs)
                            new_allsubs[sinfo.system.name] = sinfo
                            seen.add(ind)
                self._subsystems_allprocs = new_allsubs
        else:
            sub_comm = comm
            self._subsystems_myproc = [s for s, _ in self._subsystems_allprocs.values()]

        # need to set pathname correctly even for non-local subsystems
        for s, _ in self._subsystems_allprocs.values():
            s.pathname = '.'.join((self.pathname, s.name)) if self.pathname else s.name

        # Perform recursion
        allsubs = self._subsystems_allprocs
        for subsys in self._subsystems_myproc:
            subsys._setup_procs(subsys.pathname, sub_comm, mode, prob_meta)

        # build a list of local subgroups to speed up later loops
        self._subgroups_myproc = [s for s in self._subsystems_myproc if isinstance(s, Group)]

        if nproc > 1 and self._mpi_proc_allocator.parallel:
            self._problem_meta['parallel_groups'].append(self.pathname)

            allpars = self.comm.allgather(self._problem_meta['parallel_groups'])
            full = set()
            for p in allpars:
                full.update(p)
            self._problem_meta['parallel_groups'] = sorted(full)

        if self._problem_meta['parallel_groups']:
            prefix = self.pathname + '.' if self.pathname else ''
            for par in self._problem_meta['parallel_groups']:
                if par.startswith(prefix) and par != prefix:
                    self._contains_parallel_group = True
                    break

        self._setup_procs_finished = True

    def _configure_check(self):
        """
        Do any error checking on i/o and connections.
        """
        for subsys in self._subsystems_myproc:
            subsys._configure_check()

        super()._configure_check()

    def _list_states(self):
        """
        Return list of all local states at and below this system.

        Returns
        -------
        list
            List of all states.
        """
        states = []
        for subsys in self._subsystems_myproc:
            states.extend(subsys._list_states())

        return sorted(states)

    def _list_states_allprocs(self):
        """
        Return list of all states at and below this system across all procs.

        Returns
        -------
        list
            List of all states.
        """
        if MPI and self.comm.size > 1:
            all_states = set()
            byproc = self.comm.allgather(self._list_states())
            for proc_states in byproc:
                all_states.update(proc_states)
            return sorted(all_states)
        else:
            return self._list_states()

    def _setup(self, comm, mode, prob_meta):
        """
        Perform setup for this system and its descendant systems.

        This is only called on the top-level model.

        Parameters
        ----------
        comm : MPI.Comm or <FakeComm> or None
            The global communicator.
        mode : str
            Derivative direction, either 'fwd', or 'rev', or 'auto'
        prob_meta : dict
            Problem level metadata dictionary.
        """
        # save a ref to the problem level options.
        self._problem_meta = prob_meta
        self._initial_condition_cache = {}

        # reset any coloring if a Coloring object was not set explicitly
        if self._coloring_info['dynamic'] or self._coloring_info['static'] is not None:
            self._coloring_info['coloring'] = None

        self.pathname = ''
        self.comm = comm
        self._mode = mode

        # Besides setting up the processors, this method also builds the model hierarchy.
        self._setup_procs(self.pathname, comm, mode, self._problem_meta)

        prob_meta['config_info'] = _ConfigInfo()

        try:
            # Recurse model from the bottom to the top for configuring.
            self._configure()
        finally:
            prob_meta['config_info'] = None
            prob_meta['setup_status'] = _SetupStatus.POST_CONFIGURE

        self._configure_check()

        self._setup_var_data()

        # have to do this again because we are passed the point in
        # _setup_var_data when this happens
        self._has_output_scaling = False
        self._has_output_adder = False
        self._has_resid_scaling = False
        self._has_bounds = False

        for subsys in self.system_iter(include_self=True, recurse=True):
            subsys._apply_output_solver_options()

            self._has_output_scaling |= subsys._has_output_scaling
            self._has_output_adder |= subsys._has_output_adder
            self._has_resid_scaling |= subsys._has_resid_scaling
            self._has_bounds |= subsys._has_bounds

        # promoted names must be known to determine implicit connections so this must be
        # called after _setup_var_data, and _setup_var_data will have to be partially redone
        # after auto_ivcs have been added, but auto_ivcs can't be added until after we know all of
        # the connections.
        self._setup_global_connections()
        self._setup_dynamic_shapes()

        self._top_level_post_connections(mode)

        self._setup_var_sizes()

        self._top_level_post_sizes()

        try:
            self._problem_meta['relevant'] = self._init_relevance(mode)
        except RuntimeError:
            type_exc, exc, tb = sys.exc_info()
            self._collect_error(str(exc), exc_type=type_exc, tback=tb)

        # determine which connections are managed by which group, and check validity of connections
        self._setup_connections()

    def _init_relevance(self, mode):
        """
        Create the relevance dictionary.

        This is only called on the top level System.

        Parameters
        ----------
        mode : str
            Derivative direction, either 'fwd' or 'rev'.

        Returns
        -------
        dict
            The relevance dictionary.
        """
        if self._use_derivatives:
            desvars = self.get_design_vars(recurse=True, get_sizes=False, use_prom_ivc=False)
            responses = self.get_responses(recurse=True, get_sizes=False, use_prom_ivc=False)

            responses = self._check_alias_overlaps(responses)

            return self.get_relevant_vars(desvars, responses, mode)

        return {'@all': ({'input': ContainsAll(), 'output': ContainsAll()}, ContainsAll())}

    def get_relevant_vars(self, desvars, responses, mode):
        """
        Find all relevant vars between desvars and responses.

        Both vars are assumed to be outputs (either design vars or responses).

        Parameters
        ----------
        desvars : dict
            Dictionary of design variable metadata.
        responses : dict
            Dictionary of response variable metadata.
        mode : str
            Direction of derivatives, either 'fwd' or 'rev'.

        Returns
        -------
        dict
            Dict of ({'outputs': dep_outputs, 'inputs': dep_inputs}, dep_systems)
            keyed by design vars and responses.
        """
        conns = self._conn_global_abs_in2out

        # Create a hybrid graph with components and all connected vars.  If a var is connected,
        # also connect it to its corresponding component.  This results in a smaller graph
        # (fewer edges) than would be the case for a pure variable graph where all inputs
        # to a particular component would have to be connected to all outputs from that component.
        graph = nx.DiGraph()
        for tgt, src in conns.items():
            if src not in graph:
                graph.add_node(src, type_='out')

            graph.add_node(tgt, type_='in')

            src_sys, _, _ = src.rpartition('.')
            graph.add_edge(src_sys, src)

            tgt_sys, _, _ = tgt.rpartition('.')
            graph.add_edge(tgt, tgt_sys)

            graph.add_edge(src, tgt)

        for dv in desvars:
            if dv not in graph:
                graph.add_node(dv, type_='out')
                graph.add_edge(dv.rpartition('.')[0], dv)

        for res in responses:
            if res not in graph:
                graph.add_node(res, type_='out')
                graph.add_edge(res.rpartition('.')[0], res)

        nodes = graph.nodes
        grev = graph.reverse(copy=False)
        rescache = {}
        pd_dv_locs = {}  # local nodes dependent on a par deriv desvar
        pd_res_locs = {}  # local nodes dependent on a par deriv response
        pd_common = defaultdict(dict)
        # for each par deriv color, keep list of all local dep nodes for each var
        pd_err_chk = defaultdict(dict)

        relevant = defaultdict(dict)

        for desvar, dvmeta in desvars.items():
            dvset = set(self.all_connected_nodes(graph, desvar))
            parallel_deriv_color = dvmeta['parallel_deriv_color']
            if parallel_deriv_color:
                pd_dv_locs[desvar] = set(self.all_connected_nodes(graph, desvar, local=True))
                pd_err_chk[parallel_deriv_color][desvar] = pd_dv_locs[desvar]

            for response, resmeta in responses.items():
                if response not in rescache:
                    rescache[response] = set(self.all_connected_nodes(grev, response))
                    parallel_deriv_color = resmeta['parallel_deriv_color']
                    if parallel_deriv_color:
                        pd_res_locs[response] = set(self.all_connected_nodes(grev, response,
                                                                             local=True))
                        pd_err_chk[parallel_deriv_color][response] = pd_res_locs[response]

                common = dvset.intersection(rescache[response])

                if common:
                    dv = conns[desvar] if desvar in conns else desvar
                    r = conns[response] if response in conns else response
                    if desvar in pd_dv_locs and pd_dv_locs[desvar]:
                        pd_common[dv][r] = pd_dv_locs[desvar].intersection(rescache[response])
                    elif response in pd_res_locs and pd_res_locs[response]:
                        pd_common[r][dv] = pd_res_locs[response].intersection(dvset)

                    input_deps = set()
                    output_deps = set()
                    sys_deps = set()
                    for node in common:
                        if 'type_' in nodes[node]:
                            typ = nodes[node]['type_']
                            system = node.rpartition('.')[0]
                            if typ == 'in':  # input var
                                input_deps.add(node)
                                if system not in sys_deps:
                                    sys_deps.update(all_ancestors(system))
                            else:  # output var
                                output_deps.add(node)
                                if system not in sys_deps:
                                    sys_deps.update(all_ancestors(system))

                elif desvar == response:
                    input_deps = set()
                    output_deps = set([response])
                    sys_deps = set(all_ancestors(desvar.rpartition('.')[0]))

                if common or desvar == response:
                    desvar = conns[desvar] if desvar in conns else desvar
                    response = conns[response] if response in conns else response
                    if mode != 'rev':  # fwd or auto
                        relevant[desvar][response] = ({'input': input_deps,
                                                       'output': output_deps}, sys_deps)
                    if mode != 'fwd':  # rev or auto
                        relevant[response][desvar] = ({'input': input_deps,
                                                       'output': output_deps}, sys_deps)

                    sys_deps.add('')  # top level Group is always relevant

        rescache = None

        if pd_dv_locs or pd_res_locs:
            # check to make sure we don't have any overlapping dependencies between vars of the
            # same color
            vtype = 'design variable' if mode == 'fwd' else 'response'
            err = (None, None)
            for pdcolor, dct in pd_err_chk.items():
                seen = set()
                for vname, nodes in dct.items():
                    if seen.intersection(nodes):
                        err = (vname, pdcolor)
                        break
                    seen.update(nodes)

            all_errs = self.comm.allgather(err)
            for n, color in all_errs:
                if n is not None:
                    raise RuntimeError(f"{self.msginfo}: {vtype} '{n}' has overlapping dependencies"
                                       f" on the same rank with other {vtype}s in "
                                       f"parallel_deriv_color '{color}'.")

            # we have some parallel deriv colors, so update relevance entries to throw out
            # any dependencies that aren't on the same rank.
            if pd_common:
                for inp, sub in relevant.items():
                    for out, tup in sub.items():
                        meta = tup[0]
                        if inp in pd_common:
                            meta['input'] = meta['input'].intersection(pd_common[inp][out])
                            meta['output'] = meta['output'].intersection(pd_common[inp][out])
                            if out not in meta['output']:
                                meta['input'] = set()
                                meta['output'] = set()

        voi_lists = []
        if mode != 'rev':
            voi_lists.append((desvars, responses))
        if mode != 'fwd':
            voi_lists.append((responses, desvars))

        # now calculate dependencies between each VOI and all other VOIs of the
        # other type, e.g for each input VOI wrt all output VOIs.  This is only
        # done for design vars in fwd mode or responses in rev mode. In auto mode,
        # we combine the results for fwd and rev modes.
        for inputs, outputs in voi_lists:
            for inp in inputs:
                if inp in conns:
                    inp = conns[inp]
                relinp = relevant[inp]
                if relinp:
                    if '@all' in relinp:
                        dct, total_systems = relinp['@all']
                        total_inps = dct['input']
                        total_outs = dct['output']
                    else:
                        total_inps = set()
                        total_outs = set()
                        total_systems = set()

                    for out in outputs:
                        if out in relinp:
                            dct, systems = relinp[out]
                            total_inps.update(dct['input'])
                            total_outs.update(dct['output'])
                            total_systems.update(systems)

                    relinp['@all'] = ({'input': total_inps, 'output': total_outs},
                                      total_systems)
                else:
                    relinp['@all'] = ({'input': set(), 'output': set()}, set())

        return relevant

    def all_connected_nodes(self, graph, start, local=False):
        """
        Yield all downstream nodes starting at the given node.

        Parameters
        ----------
        graph : network.DiGraph
            Graph being traversed.
        start : hashable object
            Identifier of the starting node.
        local : bool
            If True and a non-local node is encountered in the traversal, the traversal
            ends on that branch.

        Yields
        ------
        str
            Each node found when traversal starts at start.
        """
        if local:
            abs2meta_in = self._var_abs2meta['input']
            abs2meta_out = self._var_abs2meta['output']
            all_abs2meta_in = self._var_allprocs_abs2meta['input']
            all_abs2meta_out = self._var_allprocs_abs2meta['output']

            def is_local(name):
                return (name in abs2meta_in or name in abs2meta_out or
                        (name not in all_abs2meta_in and name not in all_abs2meta_out))

        if not local or is_local(start):
            stack = [start]
            visited = set(stack)
            yield start
        else:
            return

        while stack:
            src = stack.pop()
            for tgt in graph[src]:
                if not local or is_local(tgt):
                    yield tgt
                else:
                    continue
                if tgt not in visited:
                    visited.add(tgt)
                    stack.append(tgt)

    def _check_alias_overlaps(self, responses):
        # If you have response aliases, check for overlapping indices.  Also adds aliased
        # sources to responses if they're not already there so relevance will work properly.
        aliases = set()
        aliased_srcs = {}
        to_add = {}
        discrete = self._var_allprocs_discrete

        # group all aliases by source so we can compute overlaps for each source individually
        for name, meta in responses.items():
            if meta['alias'] and not (name in discrete['input'] or name in discrete['output']):
                aliases.add(name)  # name is the same as meta['alias'] here
                src = meta['source']
                if src in aliased_srcs:
                    aliased_srcs[src].append(meta)
                else:
                    aliased_srcs[src] = [meta]

                    if src in responses:
                        # source itself is also a constraint, so need to know indices
                        aliased_srcs[src].append(responses[src])
                    else:
                        # If an alias is in responses, but the src isn't, then we need to
                        # make sure the src is present for the relevance calculation.
                        # This is allowed here because this responses dict is not used beyond
                        # the relevance calculation.
                        to_add[src] = meta

        for src, metalist in aliased_srcs.items():
            if len(metalist) == 1:
                continue

            size = self._var_allprocs_abs2meta['output'][src]['global_size']
            shape = self._var_allprocs_abs2meta['output'][src]['global_shape']
            mat = np.zeros(size, dtype=np.ushort)

            for meta in metalist:
                indices = meta['indices']
                if indices is None:
                    mat[:] += 1
                else:
                    indices.set_src_shape(shape)
                    mat[indices.flat()] += 1

            if np.any(mat > 1):
                matching_aliases = sorted(m['alias'] for m in metalist if m['alias'])
                raise RuntimeError(f"{self.msginfo}: Indices for aliases {matching_aliases} are "
                                   f"overlapping constraint/objective '{src}'.")

        if aliases:
            # now remove alias entries from the response dict because we don't need them in the
            # relevance calculation. This response dict is used only for relevance and is *not*
            # used by the driver.
            responses.update(to_add)
            responses = {r: meta for r, meta in responses.items() if r not in aliases}

        return responses

    def _get_var_offsets(self):
        """
        Compute global offsets for variables.

        Returns
        -------
        dict
            Arrays of global offsets keyed by vec_name and deriv direction.
        """
        if self._var_offsets is None:
            offsets = self._var_offsets = {}
            for type_ in ['input', 'output']:
                vsizes = self._var_sizes[type_]
                if vsizes.size > 0:
                    csum = np.empty(vsizes.size, dtype=INT_DTYPE)
                    csum[0] = 0
                    csum[1:] = np.cumsum(vsizes)[:-1]
                    offsets[type_] = csum.reshape(vsizes.shape)
                else:
                    offsets[type_] = np.zeros(0, dtype=INT_DTYPE).reshape((1, 0))

        return self._var_offsets

    def _get_jac_col_scatter(self):
        """
        Return source and target indices for a scatter from the output vector to a jacobian column.

        If the transfer involves remote or distributed variables, the indices will be global.
        Otherwise they will be converted to local.

        Returns
        -------
        ndarray
            Source indices.
        ndarray
            Target indices.
        int
            Size of jacobian column.
        bool
            True if remote or distributed vars are present.
        """
        myrank = self.comm.rank
        nranks = self.comm.size
        owns = self._owning_rank
        abs2idx = self._var_allprocs_abs2idx
        abs2meta = self._var_abs2meta['output']
        sizes = self._var_sizes['output']
        global_offsets = self._get_var_offsets()['output']
        oflist = list(self._jac_of_iter())
        tsize = oflist[-1][2]
        toffset = myrank * tsize
        has_dist_data = False

        sinds = []
        tinds = []

        for name, tstart, tend, jinds, dist_sizes in oflist:
            vind = abs2idx[name]
            if dist_sizes is None:
                if name in abs2meta:
                    owner = myrank
                else:
                    owner = owns[name]
                    has_dist_data |= nranks > 1

                voff = global_offsets[owner, vind]
                if jinds is _full_slice:
                    vsize = sizes[owner, vind]
                    sinds.append(range(voff, voff + vsize))
                else:
                    sinds.append(jinds + voff)
                tinds.append(range(tstart + toffset, tend + toffset))
                assert len(sinds[-1]) == len(tinds[-1])
            else:  # 'name' refers to a distributed variable
                has_dist_data |= nranks > 1
                dtstart = dtend = tstart
                dsstart = dsend = 0
                for rnk, sz in enumerate(dist_sizes):
                    dsend += sz
                    if sz > 0:
                        voff = global_offsets[rnk, vind]
                        if jinds is _full_slice:
                            dtend += sz
                            sinds.append(range(voff, voff + sz))
                            tinds.append(range(toffset + dtstart, toffset + dtend))
                        elif jinds.size > 0:  # jinds is a flat array
                            subinds = jinds[jinds >= dsstart]
                            subinds = subinds[subinds < dsend]
                            if subinds.size > 0:
                                dtend += subinds.size
                                sinds.append(subinds + (voff - dsstart))
                                tinds.append(range(toffset + dtstart, toffset + dtend))
                        dtstart = dtend
                    dsstart = dsend
                assert (len(sinds) == 0 and len(tinds) == 0) or len(sinds[-1]) == len(tinds[-1])

        sarr = np.array(list(chain(*sinds)), dtype=INT_DTYPE)
        tarr = np.array(list(chain(*tinds)), dtype=INT_DTYPE)

        if nranks > 1:
            # do an allreduce to see if any procs have distrib/remote vars
            has_dist_data = bool(self.comm.allreduce(int(has_dist_data)))

        if not has_dist_data:
            # convert global indices back to local so we can use them to transfer between two
            # local arrays
            sysoffset = np.sum(sizes[:myrank, :])
            sarr -= sysoffset
            tarr -= toffset

        return sarr, tarr, tsize, has_dist_data

    def _final_setup(self, comm):
        """
        Perform final setup for this system and its descendant systems.

        This part of setup is called automatically at the start of run_model or run_driver.

        Parameters
        ----------
        comm : MPI.Comm or <FakeComm> or None
            The global communicator.
        """
        if self._use_derivatives:
            # must call this before vector setup because it determines if we need to alloc commplex
            self._setup_partials()

        self._setup_vectors(self._get_root_vectors())

        # Transfers do not require recursion, but they have to be set up after the vector setup.
        self._setup_transfers()

        # Same situation with solvers, partials, and Jacobians.
        # If we're updating, we just need to re-run setup on these, but no recursion necessary.
        self._setup_solvers()
        self._setup_solver_print()
        if self._use_derivatives:
            self._setup_jacobians()

        self._setup_recording()

        self.set_initial_values()

    def set_initial_values(self):
        """
        Set all input and output variables to their declared initial values.
        """
        for abs_name, meta in self._var_abs2meta['input'].items():
            self._inputs.set_var(abs_name, meta['val'])

        for abs_name, meta in self._var_abs2meta['output'].items():
            self._outputs.set_var(abs_name, meta['val'])

    def _get_root_vectors(self):
        """
        Get the root vectors for the nonlinear and linear vectors for the model.

        Returns
        -------
        dict of dict of Vector
            Root vectors: first key is 'input', 'output', or 'residual'; second key is vec_name.
        """
        # save root vecs as an attribute so that we can reuse the nonlinear scaling vecs in the
        # linear root vec
        self._root_vecs = root_vectors = {'input': {}, 'output': {}, 'residual': {}}

        force_alloc_complex = self._problem_meta['force_alloc_complex']

        # Check for complex step to set vectors up appropriately.
        # If any subsystem needs complex step, then we need to allocate it everywhere.
        nl_alloc_complex = force_alloc_complex
        if not nl_alloc_complex:
            for sub in self.system_iter(include_self=True, recurse=True):
                nl_alloc_complex |= 'cs' in sub._approx_schemes
                if nl_alloc_complex:
                    break

        # Linear vectors allocated complex only if subsolvers require derivatives.
        if nl_alloc_complex and self._use_derivatives:
            from openmdao.error_checking.check_config import check_allocate_complex_ln
            ln_alloc_complex = check_allocate_complex_ln(self, force_alloc_complex)
        else:
            ln_alloc_complex = False

        if self._has_input_scaling or self._has_output_scaling or self._has_resid_scaling:
            self._scale_factors = self._compute_root_scale_factors()
        else:
            self._scale_factors = None

        if self._vector_class is None:
            self._vector_class = self._local_vector_class

        vectypes = ('nonlinear', 'linear') if self._use_derivatives else ('nonlinear',)

        for vec_name in vectypes:
            if vec_name == 'nonlinear':
                alloc_complex = nl_alloc_complex
            else:
                alloc_complex = ln_alloc_complex

            for key in ['input', 'output', 'residual']:
                root_vectors[key][vec_name] = self._vector_class(vec_name, key, self,
                                                                 alloc_complex=alloc_complex)

        if self._use_derivatives:
            root_vectors['input']['linear']._scaling_nl_vec = \
                root_vectors['input']['nonlinear']._scaling

        return root_vectors

    def _get_all_promotes(self):
        """
        Create the top level mapping of all promoted names to absolute names for all local systems.

        This includes all buried promoted names.

        Returns
        -------
        dict
            Mapping of all promoted names to absolute names.
        """
        iotypes = ('input', 'output')
        if self.comm.size > 1:
            prom2abs = {'input': defaultdict(set), 'output': defaultdict(set)}
            rem_prom2abs = {'input': defaultdict(set), 'output': defaultdict(set)}
            myrank = self.comm.rank
            vars_to_gather = self._vars_to_gather

            for s in self.system_iter(recurse=True, include_self=True):
                prefix = s.pathname + '.' if s.pathname else ''
                for typ in iotypes:
                    # use abs2prom to determine locality since prom2abs is for allprocs
                    sys_abs2prom = s._var_abs2prom[typ]
                    t_remprom2abs = rem_prom2abs[typ]
                    t_prom2abs = prom2abs[typ]
                    for prom, alist in s._var_allprocs_prom2abs_list[typ].items():
                        abs_names = [n for n in alist if n in sys_abs2prom]
                        t_prom2abs[prefix + prom].update(abs_names)
                        t_remprom2abs[prefix + prom].update(n for n in abs_names
                                                            if n in vars_to_gather
                                                            and vars_to_gather[n] == myrank)

            all_proms = self.comm.gather(rem_prom2abs, root=0)
            if myrank == 0:
                for typ in iotypes:
                    t_prom2abs = prom2abs[typ]
                    for rankproms in all_proms:
                        for prom, absnames in rankproms[typ].items():
                            t_prom2abs[prom].update(absnames)

                    for prom, absnames in t_prom2abs.items():
                        t_prom2abs[prom] = sorted(absnames)  # sort to keep order same on all procs

                self.comm.bcast(prom2abs, root=0)
            else:
                prom2abs = self.comm.bcast(None, root=0)
        else:  # serial
            prom2abs = {'input': defaultdict(list), 'output': defaultdict(list)}
            for s in self.system_iter(recurse=True, include_self=True):
                prefix = s.pathname + '.' if s.pathname else ''
                for typ in iotypes:
                    t_prom2abs = prom2abs[typ]
                    for prom, abslist in s._var_allprocs_prom2abs_list[typ].items():
                        t_prom2abs[prefix + prom] = abslist

        return prom2abs

    def _top_level_post_connections(self, mode):
        # this is called on the top level group after all connections are known
        self._problem_meta['vars_to_gather'] = self._vars_to_gather
        self._problem_meta['prom2abs'] = self._get_all_promotes()

        self._resolve_group_input_defaults()
        self._setup_auto_ivcs(mode)
        self._check_prom_masking()

    def _check_prom_masking(self):
        """
        Raise exception if any promoted variable name masks an absolute variable name.

        Only called on the top level group.
        """
        prom2abs_in = self._var_allprocs_prom2abs_list['input']
        prom2abs_out = self._var_allprocs_prom2abs_list['output']
        abs2meta = self._var_allprocs_abs2meta

        for absname in chain(abs2meta['input'], abs2meta['output']):
            if absname in prom2abs_in:
                for name in prom2abs_in[absname]:
                    if name != absname:
                        raise RuntimeError(f"{self.msginfo}: Absolute variable name '{absname}'"
                                           " is masked by a matching promoted name. Try"
                                           " promoting to a different name. This can be caused"
                                           " by promoting '*' at group level or promoting using"
                                           " dotted names.")
            elif absname in prom2abs_out:
                if absname != prom2abs_out[absname][0]:
                    raise RuntimeError(f"{self.msginfo}: Absolute variable name '{absname}' is"
                                       " masked by a matching promoted name. Try"
                                       " promoting to a different name. This can be caused"
                                       " by promoting '*' at group level or promoting using"
                                       " dotted names.")

    def _top_level_post_sizes(self):
        # this runs after the variable sizes are known
        self._setup_global_shapes()

        self._resolve_ambiguous_input_meta()

        all_abs2meta_out = self._var_allprocs_abs2meta['output']
        conns = self._conn_global_abs_in2out

        self._resolve_src_indices()

        if self.comm.size > 1:
            abs2idx = self._var_allprocs_abs2idx
            all_abs2meta = self._var_allprocs_abs2meta
            all_abs2meta_in = all_abs2meta['input']

            # the code below is to handle the case where src_indices were not specified
            # for a distributed input or an input connected to a distributed auto_ivc
            # output. This update can't happen until sizes are known.
            dist_ins = (n for n, m in all_abs2meta_in.items() if m['distributed'] or
                        (conns[n].startswith('_auto_ivc.') and
                         all_abs2meta_out[conns[n]]['distributed']))
            dcomp_names = set(d.rpartition('.')[0] for d in dist_ins)
            if dcomp_names:
                added_src_inds = []
                for comp in self.system_iter(recurse=True, typ=Component):
                    if comp.pathname in dcomp_names:
                        added_src_inds.extend(
                            comp._update_dist_src_indices(conns, all_abs2meta, abs2idx,
                                                          self._var_sizes))

                updated = set()
                for alist in self.comm.allgather(added_src_inds):
                    updated.update(alist)

                for a in updated:
                    all_abs2meta_in[a]['has_src_indices'] = True

        abs2meta_in = self._var_abs2meta['input']
        allprocs_abs2meta_in = self._var_allprocs_abs2meta['input']
        allprocs_abs2meta_out = self._var_allprocs_abs2meta['output']

        if self.comm.size > 1:
            for abs_in, abs_out in sorted(conns.items()):
                if abs_out not in allprocs_abs2meta_out:
                    continue  # discrete var

                in_dist = allprocs_abs2meta_in[abs_in]['distributed']
                out_dist = allprocs_abs2meta_out[abs_out]['distributed']

                # check that src_indices match for dist->serial connection
                # FIXME: this transfers src_indices from all ranks to the owning rank so we could
                # run into memory issues if src_indices are large.  Maybe try something like
                # computing a hash in each rank and comparing those?
                if out_dist and not in_dist:
                    # all non-distributed inputs must have src_indices if they connect to a
                    # distributed output.
                    owner = self._owning_rank[abs_in]
                    if abs_in in abs2meta_in:  # input is local
                        src_inds = abs2meta_in[abs_in]['src_indices']
                        if src_inds is not None:
                            shaped = src_inds.shaped_instance()
                            if shaped is None:
                                self._collect_error(f"For connection from '{abs_out}' to '{abs_in}'"
                                                    f", src_indices {src_inds} have no source "
                                                    "shape.", ident=(abs_out, abs_in))
                                continue
                            else:
                                src_inds = shaped
                    else:
                        src_inds = None
                    if self.comm.rank == owner:
                        baseline = None
                        err = 0
                        for sinds in self.comm.gather(src_inds, root=owner):
                            if sinds is not None:
                                if baseline is None:
                                    baseline = sinds.as_array()
                                else:
                                    if not np.all(sinds.as_array() == baseline):
                                        err = 1
                                        break
                        if baseline is None:  # no src_indices were set
                            err = -1
                        self.comm.bcast(err, root=owner)
                    else:
                        self.comm.gather(src_inds, root=owner)
                        err = self.comm.bcast(None, root=owner)
                    if err == 1:
                        self._collect_error(f"{self.msginfo}: Can't connect distributed output "
                                            f"'{abs_out}' to non-distributed input '{abs_in}' "
                                            "because src_indices differ on different ranks.",
                                            ident=(abs_out, abs_in))
                    elif err == -1:
                        self._collect_error(f"{self.msginfo}: Can't connect distributed output "
                                            f"'{abs_out}' to non-distributed input '{abs_in}' "
                                            "without specifying src_indices.",
                                            ident=(abs_out, abs_in))

    @collect_errors
    def _resolve_src_indices(self):
        """
        Populate the promotes info list for each absolute input.

        This is called only at the top level of the system tree.
        """
        all_abs2meta_out = self._var_allprocs_abs2meta['output']
        all_abs2meta_in = self._var_allprocs_abs2meta['input']
        conns = self._conn_global_abs_in2out

        for tgt, plist in self._problem_meta['abs_in2prom_info'].items():
            src = conns[tgt]
            smeta = all_abs2meta_out[src]
            tmeta = all_abs2meta_in[tgt]

            if not smeta['distributed'] and tmeta['distributed']:
                root_shape = self._get_full_dist_shape(src, smeta['shape'])
            else:
                root_shape = smeta['global_shape']

            # plist is a list of (pinfo, shape, use_tgt) tuples, one for each level in the
            # system tree corresponding to an absolute input name, e.g., a plist for the
            # input 'abc.def.ghi.x' would look like [tup0, tup1, tup2, tup3] corresponding to
            # the ['', 'abc', 'abc.def', 'abc.def.ghi'] levels in the tree.

            # After this routine runs, all pinfo entries will have src_indices wrt the root
            # shape.

            # use a _PromotesInfo for the top level even though there really isn't a promote there
            current_pinfo = _PromotesInfo(src_shape=root_shape,
                                          prom=self._var_allprocs_abs2prom['input'][tgt])
            if plist[0] is None:  # no top level pinfo
                plist[0] = current_pinfo

            for i, pinfo in enumerate(plist):
                if pinfo is None:
                    pass
                elif current_pinfo.src_indices is None:
                    try:
                        if pinfo.src_shape is None:
                            pinfo.set_src_shape(root_shape)
                        elif pinfo.src_indices is not None and root_shape != pinfo.src_shape:
                            self._collect_error(f"When connecting '{src}' to "
                                                f"'{pinfo.prom_path()}': Promoted src_shape of "
                                                f"{pinfo.src_shape} for "
                                                f"'{pinfo.prom_path()}' differs from src_shape "
                                                f"{root_shape} for '{current_pinfo.prom_path()}'.",
                                                ident=(src, tgt))
                    except Exception:
                        type_exc, exc, tb = sys.exc_info()
                        self._collect_error(f"When connecting '{src}' to "
                                            f"'{pinfo.prom_path()}': {exc}",
                                            exc_type=type_exc, tback=tb, ident=(src, tgt))
                    current_pinfo = pinfo
                    continue
                elif pinfo.src_indices is None:
                    pinfo.src_indices = current_pinfo.src_indices
                    if pinfo.src_shape is None:
                        pinfo.set_src_shape(current_pinfo.src_shape)
                    current_pinfo = pinfo
                else:  # both have src_indices
                    try:
                        if pinfo.src_shape is None:
                            pinfo.set_src_shape(current_pinfo.src_indices.indexed_src_shape)
                        sinds = convert_src_inds(current_pinfo.src_indices, current_pinfo.src_shape,
                                                 pinfo.src_indices, pinfo.src_shape)
                    except Exception:
                        type_exc, exc, tb = sys.exc_info()
                        self._collect_error(f"When connecting '{conns[tgt]}' to "
                                            f"'{pinfo.prom_path()}': input "
                                            f"'{current_pinfo.prom_path()}' src_indices are "
                                            f"{current_pinfo.src_indices} and indexing into those "
                                            f"failed using src_indices {pinfo.src_indices} from "
                                            f"input '{pinfo.prom_path()}'. Error was: "
                                            f"{exc}", exc_type=type_exc, tback=tb,
                                            ident=(conns[tgt], tgt))
                        continue

                    # final src_indices are wrt original full sized source and are flat,
                    # so use val.shape and flat_src=True
                    # It would be nice if we didn't have to convert these and could just keep
                    # them in their original form and stack them to get the final result. We can
                    # do this when doing a get_val, but it doesn't work when doing a set_val.
                    src_indices = indexer(sinds, src_shape=root_shape, flat_src=True)
                    current_pinfo = _PromotesInfo(src_indices=src_indices, src_shape=root_shape,
                                                  flat=True, promoted_from=pinfo.promoted_from,
                                                  prom=pinfo.prom)
                plist[i] = current_pinfo

        with multi_proc_exception_check(self.comm):
            self._resolve_src_inds()

    def _resolve_src_inds(self):
        abs2prom = self._var_abs2prom['input']
        tree_level = self.pathname.count('.') + 1 if self.pathname else 0
        abs_in2prom_info = self._problem_meta['abs_in2prom_info']
        seen = set()

        for tgt in self._var_abs2meta['input']:
            if tgt in abs_in2prom_info:
                prom = abs2prom[tgt]
                if prom in seen:
                    continue
                seen.add(prom)

                plist = abs_in2prom_info[tgt]
                pinfo = plist[tree_level]
                if pinfo is not None:
                    inds, flat, shape = pinfo
                    if inds is not None:
                        self._var_prom2inds[prom] = [shape, inds, flat]

        for s in self._subsystems_myproc:
            s._resolve_src_inds()

    def _setup_var_data(self):
        """
        Compute the list of abs var names, abs/prom name maps, and metadata dictionaries.
        """
        if self._var_allprocs_prom2abs_list is None:
            old_prom2abs = {}
        else:
            old_prom2abs = self._var_allprocs_prom2abs_list['input']

        super()._setup_var_data()

        var_discrete = self._var_discrete
        allprocs_discrete = self._var_allprocs_discrete

        abs2meta = self._var_abs2meta
        abs2prom = self._var_abs2prom

        allprocs_abs2meta = {'input': {}, 'output': {}}

        allprocs_prom2abs_list = self._var_allprocs_prom2abs_list

        for n, lst in self._group_inputs.items():
            lst[0]['path'] = self.pathname  # used for error reporting
            self._group_inputs[n] = lst.copy()  # must copy the list manually

        self._has_distrib_vars = False
        abs_in2prom_info = self._problem_meta['abs_in2prom_info']

        for subsys in self._subsystems_myproc:
            self._has_output_scaling |= subsys._has_output_scaling
            self._has_output_adder |= subsys._has_output_adder
            self._has_resid_scaling |= subsys._has_resid_scaling
            self._has_distrib_vars |= subsys._has_distrib_vars

            var_maps = subsys._get_promotion_maps()

            sub_prefix = subsys.name + '.'

            for io in ['input', 'output']:
                abs2meta[io].update(subsys._var_abs2meta[io])
                allprocs_abs2meta[io].update(subsys._var_allprocs_abs2meta[io])
                subprom2prom = var_maps[io]

                allprocs_discrete[io].update(subsys._var_allprocs_discrete[io])
                var_discrete[io].update({sub_prefix + k: v for k, v in
                                         subsys._var_discrete[io].items()})

                sub_loc_proms = subsys._var_abs2prom[io]
                for sub_prom, sub_abs in subsys._var_allprocs_prom2abs_list[io].items():
                    if sub_prom in subprom2prom:
                        prom_name, _, pinfo, _ = subprom2prom[sub_prom]
                        if pinfo is not None and io == 'input':
                            pinfo = pinfo.copy()
                            pinfo.promoted_from = subsys.pathname
                            pinfo.prom = sub_prom
                            tree_level = subsys.pathname.count('.') + 1
                            for abs_in in sub_abs:
                                if abs_in not in abs_in2prom_info:
                                    # need a level for each system including '', so we still
                                    # add 1 to abs_in.count('.') which includes the var name
                                    abs_in2prom_info[abs_in] = [None] * (abs_in.count('.') + 1)
                                abs_in2prom_info[abs_in][tree_level] = pinfo
                    else:
                        prom_name = sub_prefix + sub_prom
                    if prom_name not in allprocs_prom2abs_list[io]:
                        allprocs_prom2abs_list[io][prom_name] = []
                    allprocs_prom2abs_list[io][prom_name].extend(sub_abs)
                    for abs_name in sub_abs:
                        if abs_name in sub_loc_proms:
                            abs2prom[io][abs_name] = prom_name

            if isinstance(subsys, Group):
                # propagate any subsystem 'set_input_defaults' info up to this Group
                subprom2prom = var_maps['input']
                for sub_prom, metalist in subsys._group_inputs.items():
                    if sub_prom in subprom2prom:
                        key = subprom2prom[sub_prom][0]
                    else:
                        key = sub_prefix + sub_prom
                    if key not in self._group_inputs:
                        self._group_inputs[key] = [{'path': self.pathname, 'prom': key,
                                                    'auto': True}]
                    self._group_inputs[key].extend(metalist)

        # If running in parallel, allgather
        if self.comm.size > 1 and self._mpi_proc_allocator.parallel:
            mysub = self._subsystems_myproc[0] if self._subsystems_myproc else False
            if (mysub and mysub.comm.rank == 0 and (mysub._full_comm is None or
                                                    mysub._full_comm.rank == 0)):
                raw = (allprocs_discrete, allprocs_prom2abs_list, allprocs_abs2meta,
                       self._has_output_scaling, self._has_output_adder,
                       self._has_resid_scaling, self._group_inputs, self._has_distrib_vars)
            else:
                raw = (
                    {'input': {}, 'output': {}},
                    {'input': {}, 'output': {}},
                    {'input': {}, 'output': {}},
                    False,
                    False,
                    False,
                    {},
                    False,
                )

            gathered = self.comm.allgather(raw)

            # start with a fresh dict to keep order the same in all procs
            old_abs2meta = allprocs_abs2meta
            allprocs_abs2meta = {'input': {}, 'output': {}}

            for io in ['input', 'output']:
                allprocs_prom2abs_list[io] = {}

            myrank = self.comm.rank
            for rank, (proc_discrete, proc_prom2abs_list, proc_abs2meta,
                       oscale, oadd, rscale, ginputs, has_dist_vars) in enumerate(gathered):
                self._has_output_scaling |= oscale
                self._has_output_adder |= oadd
                self._has_resid_scaling |= rscale
                self._has_distrib_vars |= has_dist_vars

                if rank != myrank:
                    for p, mlist in ginputs.items():
                        if p not in self._group_inputs:
                            self._group_inputs[p] = []
                        self._group_inputs[p].extend(mlist)

                for io in ['input', 'output']:
                    allprocs_abs2meta[io].update(proc_abs2meta[io])
                    allprocs_discrete[io].update(proc_discrete[io])

                    for prom_name, abs_names_list in proc_prom2abs_list[io].items():
                        if prom_name not in allprocs_prom2abs_list[io]:
                            allprocs_prom2abs_list[io][prom_name] = []
                        allprocs_prom2abs_list[io][prom_name].extend(abs_names_list)

            for io in ('input', 'output'):
                if allprocs_abs2meta[io]:
                    # update new allprocs_abs2meta with our local version (now that we have a
                    # consistent order for our dict), so that the 'size' metadata will
                    # accurately reflect this proc's var size instead of one from some other proc.
                    allprocs_abs2meta[io].update(old_abs2meta[io])

        self._var_allprocs_abs2meta = allprocs_abs2meta

        for prom_name, abs_list in allprocs_prom2abs_list['output'].items():
            if len(abs_list) > 1:
                self._collect_error("{}: Output name '{}' refers to "
                                    "multiple outputs: {}.".format(self.msginfo, prom_name,
                                                                   sorted(abs_list)))

        for io in ('input', 'output'):
            a2p = self._var_allprocs_abs2prom[io]
            for prom, abslist in self._var_allprocs_prom2abs_list[io].items():
                for abs_name in abslist:
                    a2p[abs_name] = prom

        if self._group_inputs:
            p2abs_in = self._var_allprocs_prom2abs_list['input']
            extra = [gin for gin in self._group_inputs if gin not in p2abs_in]
            if extra:
                # make sure that we don't have a leftover group input default entry from a previous
                # execution of _setup_var_data before promoted names were updated.
                ex = set()
                for e in extra:
                    if e in old_prom2abs:
                        del self._group_inputs[e]  # clean up old key using old promoted name
                    else:
                        ex.add(e)
                if ex:
                    self._collect_error(f"{self.msginfo}: The following group inputs, passed to "
                                        f"set_input_defaults(), could not be found: {sorted(ex)}.")

        if self._var_discrete['input'] or self._var_discrete['output']:
            self._discrete_inputs = _DictValues(self._var_discrete['input'])
            self._discrete_outputs = _DictValues(self._var_discrete['output'])
        else:
            self._discrete_inputs = self._discrete_outputs = ()

        self._vars_to_gather = self._find_vars_to_gather()

    def _resolve_group_input_defaults(self, show_warnings=False):
        """
        Resolve any ambiguities in group input defaults throughout the model.

        Only called at the model level.

        Parameters
        ----------
        show_warnings : bool
            Bool to show or hide the auto_ivc warnings.
        """
        skip = set(('path', 'use_tgt', 'prom', 'src_shape', 'src_indices', 'auto'))
        prom2abs_in = self._var_allprocs_prom2abs_list['input']
        abs_in2prom_info = self._problem_meta['abs_in2prom_info']
        abs2meta_in = self._var_allprocs_abs2meta['input']

        self._auto_ivc_warnings = []

        for prom, metalist in self._group_inputs.items():
            if prom not in prom2abs_in:
                # this error was already collected in setup_var_data, so just continue here
                continue
            try:
                paths = [(i, m['path']) for i, m in enumerate(metalist) if not m['auto']]
                top_origin = paths[0][1]
                top_prom = metalist[paths[0][0]]['prom']
            except KeyError:
                issue_warning("No auto IVCs found", prefix=self.msginfo, category=PromotionWarning)
            allmeta = set()
            for meta in metalist:
                allmeta.update(meta)
            fullmeta = {n: _UNDEFINED for n in allmeta - skip}

            for key in sorted(fullmeta):
                for submeta in metalist:
                    if submeta['auto']:
                        continue
                    if key in submeta:
                        if fullmeta[key] is _UNDEFINED:
                            origin = submeta['path']
                            origin_prom = submeta['prom']
                            val = fullmeta[key] = submeta[key]
                            if origin != top_origin:
                                msg = (f"Group '{top_origin}' did not set a default "
                                       f"'{key}' for input '{top_prom}', so the value of "
                                       f"({val}) from group '{origin}' will be used.")
                                if show_warnings:
                                    issue_warning(msg, category=PromotionWarning)
                                else:
                                    self._auto_ivc_warnings.append(msg)

                        else:
                            eq = submeta[key] == val
                            if isinstance(eq, np.ndarray):
                                eq = np.all(eq)
                            if not eq:
                                # first, see if origin is an ancestor
                                if not origin or submeta['path'].startswith(origin + '.'):
                                    msg = (f"Groups '{origin}' and '{submeta['path']}' "
                                           f"called set_input_defaults for the input "
                                           f"'{origin_prom}' with conflicting '{key}'. "
                                           f"The value ({val}) from '{origin}' will be "
                                           "used.")
                                    if show_warnings:
                                        issue_warning(msg, category=PromotionWarning)
                                    else:
                                        self._auto_ivc_warnings.append(msg)
                                else:  # origin is not an ancestor, so we have an ambiguity
                                    if origin_prom != submeta['prom']:
                                        prm = f"('{origin_prom}' / '{submeta['prom']}')"
                                    else:
                                        prm = f"'{origin_prom}'"
                                    common = common_subpath((origin, submeta['path']))
                                    if common:
                                        sub = self._get_subsystem(common)
                                        if sub is not None:
                                            for a in prom2abs_in[prom]:
                                                if a in sub._var_abs2prom['input']:
                                                    prom = sub._var_abs2prom['input'][a]
                                                    break

                                    gname = f"Group named '{common}'" if common else 'model'
                                    self._collect_error(f"{self.msginfo}: The subsystems {origin} "
                                                        f"and {submeta['path']} called "
                                                        f"set_input_defaults for promoted input "
                                                        f"{prm} with conflicting values for "
                                                        f"'{key}'. Call <group>.set_input_defaults("
                                                        f"'{prom}', {key}=?), where <group> is the "
                                                        f"{gname} to remove the ambiguity.")

            # update all metadata dicts with any missing metadata that was filled in elsewhere
            # and update src_shape and use_tgt in abs_in2prom_info
            for meta in metalist:
                tree_level = meta['path'].count('.') + 1 if meta['path'] else 0
                prefix = meta['path'] + '.' if meta['path'] else ''
                src_shape = None
                if 'val' in meta:
                    abs_in = prom2abs_in[prom][0]
                    if abs_in in abs2meta_in:  # it's a continuous variable
                        src_shape = np.asarray(meta['val']).shape
                elif 'src_shape' in meta:
                    src_shape = meta['src_shape']

                if src_shape is not None:
                    # Now update the global promotes info dict
                    for tgt in prom2abs_in[prom]:
                        if tgt in abs_in2prom_info and tgt.startswith(prefix):
                            pinfo = abs_in2prom_info[tgt][tree_level]
                            if pinfo is not None:
                                p2 = abs_in2prom_info[tgt][tree_level + 1]
                                if p2 is not None:
                                    # src_shape from a set_input_defaults call actually
                                    # must match the promoted src_shape from one level
                                    # deeper in the tree.
                                    if p2.src_shape is not None and p2.src_shape != src_shape:
                                        self._collect_error(f"{self.msginfo}: src_shape {src_shape}"
                                                            f" set by set_input_defaults('{prom}', "
                                                            f"...) in group '{meta['path']}' "
                                                            "conflicts with src_shape of "
                                                            f"{pinfo.src_shape} for promoted input "
                                                            f"'{pinfo.prom_path()}")
                                    p2.set_src_shape(src_shape)
                            else:
                                abs_in2prom_info[tgt][tree_level] = \
                                    _PromotesInfo(src_shape=src_shape, prom=prom,
                                                  promoted_from=self.pathname)

                meta.update(fullmeta)

    def _find_vars_to_gather(self):
        """
        Return a mapping of var pathname to owning rank.

        The mapping will contain ONLY systems that are remote on at least one proc.
        Distributed systems are not included.

        Returns
        -------
        dict
            The mapping of variable pathname to owning rank.
        """
        remote_vars = {}

        if self.comm.size > 1:
            myproc = self.comm.rank
            nprocs = self.comm.size

            for io in ('input', 'output'):
                abs2prom = self._var_abs2prom[io]
                abs2meta = self._var_allprocs_abs2meta[io]

                # var order must be same on all procs
                sorted_names = sorted(self._var_allprocs_abs2prom[io])
                locality = np.zeros((nprocs, len(sorted_names)), dtype=bool)
                for i, name in enumerate(sorted_names):
                    if name in abs2prom:
                        locality[myproc, i] = True

                my_loc = locality[myproc, :].copy()
                self.comm.Allgather(my_loc, locality)

                for i, name in enumerate(sorted_names):
                    nzs = np.nonzero(locality[:, i])[0]
                    if name in abs2meta and abs2meta[name]['distributed']:
                        pass
                    elif 0 < nzs.size < nprocs:
                        remote_vars[name] = nzs[0]

        return remote_vars

    @collect_errors
    def _setup_var_sizes(self):
        """
        Compute the arrays of variable sizes for all variables/procs on this system.
        """
        self._var_offsets = None
        abs2idx = self._var_allprocs_abs2idx = {}
        all_abs2meta = self._var_allprocs_abs2meta
        self._var_sizes = {
            'input': np.zeros((self.comm.size, len(all_abs2meta['input'])), dtype=INT_DTYPE),
            'output': np.zeros((self.comm.size, len(all_abs2meta['output'])), dtype=INT_DTYPE),
        }

        for subsys in self._subsystems_myproc:
            subsys._setup_var_sizes()

        iproc = self.comm.rank
        for io, sizes in self._var_sizes.items():
            abs2meta = self._var_abs2meta[io]
            for i, name in enumerate(self._var_allprocs_abs2meta[io]):
                abs2idx[name] = i
                if name in abs2meta:
                    sz = abs2meta[name]['size']
                    sizes[iproc, i] = 0 if sz is None else sz

            if self.comm.size > 1:
                my_sizes = sizes[iproc, :].copy()
                self.comm.Allgather(my_sizes, sizes)

        if self.comm.size > 1:
            if (self._has_distrib_vars or self._contains_parallel_group or
                not np.all(self._var_sizes['output']) or
               not np.all(self._var_sizes['input'])):

                if self._distributed_vector_class is not None:
                    self._vector_class = self._distributed_vector_class
                else:
                    raise RuntimeError("{}: Distributed vectors are required but no distributed "
                                       "vector type has been set.".format(self.msginfo))
        else:
            self._vector_class = self._local_vector_class

        self._compute_owning_ranks()

    def _compute_owning_ranks(self):
        abs2meta = self._var_allprocs_abs2meta
        abs2discrete = self._var_allprocs_discrete

        if self.comm.size > 1:
            owns = self._owning_rank
            self._owned_sizes = self._var_sizes['output'].copy()
            abs2idx = self._var_allprocs_abs2idx
            for io in ('input', 'output'):
                sizes = self._var_sizes[io]
                for name, meta in abs2meta[io].items():
                    i = abs2idx[name]
                    for rank in range(self.comm.size):
                        if sizes[rank, i] > 0:
                            owns[name] = rank
                            if io == 'output' and not meta['distributed']:
                                self._owned_sizes[rank + 1:, i] = 0  # zero out all dups
                            break

                if abs2discrete[io]:
                    prefix = self.pathname + '.' if self.pathname else ''
                    for rank, names in enumerate(self.comm.allgather(self._var_discrete[io])):
                        if prefix:
                            toadd = {prefix + n for n in names}.difference(owns)
                        else:
                            toadd = set(names).difference(owns)
                        for n in toadd:
                            owns[n] = rank
        else:
            self._owned_sizes = self._var_sizes['output']

    def _setup_global_connections(self, parent_conns=None):
        """
        Compute dict of all connections between this system's inputs and outputs.

        Parameters
        ----------
        parent_conns : dict
            Dictionary of connections passed down from parent group.
        """
        global_abs_in2out = self._conn_global_abs_in2out = {}

        allprocs_prom2abs_list_in = self._var_allprocs_prom2abs_list['input']
        allprocs_prom2abs_list_out = self._var_allprocs_prom2abs_list['output']

        allprocs_discrete_in = self._var_allprocs_discrete['input']
        allprocs_discrete_out = self._var_allprocs_discrete['output']

        abs_in2prom_info = self._problem_meta['abs_in2prom_info']

        pathname = self.pathname

        abs_in2out = {}
        new_conns = {}

        prefix = pathname + '.' if pathname else ''
        path_len = len(prefix)

        if parent_conns is not None:
            for abs_in, abs_out in parent_conns.items():
                if abs_in.startswith(prefix) and abs_out.startswith(prefix):
                    global_abs_in2out[abs_in] = abs_out

                    in_subsys, _, _ = abs_in[path_len:].partition('.')
                    out_subsys, _, _ = abs_out[path_len:].partition('.')

                    # if connection is contained in a subgroup, add to conns
                    # to pass down to subsystems.
                    if in_subsys == out_subsys:
                        if in_subsys not in new_conns:
                            new_conns[in_subsys] = {abs_in: abs_out}
                        else:
                            new_conns[in_subsys][abs_in] = abs_out

        # Add implicit connections (only ones owned by this group)
        for prom_name, out_list in allprocs_prom2abs_list_out.items():
            if prom_name in allprocs_prom2abs_list_in:  # names match ==> a connection
                abs_out = out_list[0]
                out_subsys, _, _ = abs_out[path_len:].partition('.')
                for abs_in in allprocs_prom2abs_list_in[prom_name]:
                    in_subsys, _, _ = abs_in[path_len:].partition('.')
                    global_abs_in2out[abs_in] = abs_out
                    if out_subsys == in_subsys:
                        in_subsys, _, _ = abs_in[path_len:].partition('.')
                        out_subsys, _, _ = abs_out[path_len:].partition('.')
                        # if connection is contained in a subgroup, add to conns
                        # to pass down to subsystems.
                        if in_subsys == out_subsys:
                            if in_subsys not in new_conns:
                                new_conns[in_subsys] = {abs_in: abs_out}
                            else:
                                new_conns[in_subsys][abs_in] = abs_out
                    else:  # this group will handle the transfer
                        abs_in2out[abs_in] = abs_out

        src_ind_inputs = set()
        abs2meta = self._var_abs2meta['input']
        allprocs_abs2meta_in = self._var_allprocs_abs2meta['input']

        # Add explicit connections (only ones declared by this group)
        for prom_in, (prom_out, src_indices, flat) in self._manual_connections.items():

            # throw an exception if either output or input doesn't exist
            # (not traceable to a connect statement, so provide context)
            if not (prom_out in allprocs_prom2abs_list_out or prom_out in allprocs_discrete_out):
                if (prom_out in allprocs_prom2abs_list_in or prom_out in allprocs_discrete_in):
                    msg = f"{self.msginfo}: Attempted to connect from '{prom_out}' to " + \
                          f"'{prom_in}', but '{prom_out}' is an input. " + \
                          "All connections must be from an output to an input."
                else:
                    guesses = get_close_matches(prom_out, list(allprocs_prom2abs_list_out.keys()) +
                                                list(allprocs_discrete_out.keys()))
                    msg = f"{self.msginfo}: Attempted to connect from '{prom_out}' to " + \
                          f"'{prom_in}', but '{prom_out}' doesn't exist. Perhaps you meant " + \
                          f"to connect to one of the following outputs: {guesses}."
                self._collect_error(msg)
                continue

            if not (prom_in in allprocs_prom2abs_list_in or prom_in in allprocs_discrete_in):
                if (prom_in in allprocs_prom2abs_list_out or prom_in in allprocs_discrete_out):
                    msg = f"{self.msginfo}: Attempted to connect from '{prom_out}' to " + \
                          f"'{prom_in}', but '{prom_in}' is an output. " + \
                          "All connections must be from an output to an input."
                else:
                    guesses = get_close_matches(prom_in, list(allprocs_prom2abs_list_in.keys()) +
                                                list(allprocs_discrete_in.keys()))
                    msg = f"{self.msginfo}: Attempted to connect from '{prom_out}' to " + \
                          f"'{prom_in}', but '{prom_in}' doesn't exist. Perhaps you meant " + \
                          f"to connect to one of the following inputs: {guesses}."
                self._collect_error(msg)
                continue

            # Throw an exception if output and input are in the same system
            # (not traceable to a connect statement, so provide context)
            # and check if src_indices is defined in both connect and add_input.
            abs_out = allprocs_prom2abs_list_out[prom_out][0]
            out_comp, _, _ = abs_out.rpartition('.')
            out_subsys, _, _ = abs_out[path_len:].partition('.')

            for abs_in in allprocs_prom2abs_list_in[prom_in]:
                in_comp, _, _ = abs_in.rpartition('.')
                if out_comp == in_comp:
                    self._collect_error(
                        f"{self.msginfo}: Output and input are in the same System for connection "
                        f"from '{prom_out}' to '{prom_in}'.")
                    continue

                if src_indices is not None:
                    a2m = allprocs_abs2meta_in[abs_in]
                    if (a2m['shape_by_conn'] or a2m['copy_shape']):
                        self._collect_error(
                            f"{self.msginfo}: Setting of 'src_indices' along with 'shape_by_conn' "
                            f"or 'copy_shape' for variable '{abs_in}' is currently unsupported.")
                        continue

                    if abs_in in abs2meta:
                        if abs_in not in abs_in2prom_info:
                            abs_in2prom_info[abs_in] = [None] * (abs_in.count('.') + 1)
                        # place a _PromotesInfo at the top level to handle the src_indices
                        if abs_in2prom_info[abs_in][0] is None:
                            try:
                                abs_in2prom_info[abs_in][0] = _PromotesInfo(src_indices=src_indices,
                                                                            flat=flat, prom=abs_in)
                            except Exception:
                                type_exc, exc, tb = sys.exc_info()
                                self._collect_error(
                                    f"When connecting from '{prom_out}' to '{prom_in}': {exc}",
                                    exc_type=type_exc, tback=tb, ident=(abs_out, abs_in))
                                continue

                        meta = abs2meta[abs_in]
                        meta['manual_connection'] = True
                        meta['src_indices'] = src_indices
                        meta['flat_src_indices'] = flat

                    src_ind_inputs.add(abs_in)

                if abs_in in abs_in2out:
                    self._collect_error(
                        f"{self.msginfo}: Input '{abs_in}' cannot be connected to '{abs_out}' "
                        f"because it's already connected to '{abs_in2out[abs_in]}'.",
                        ident=(abs_out, abs_in))
                    continue

                abs_in2out[abs_in] = abs_out

                # if connection is contained in a subgroup, add to conns to pass down to subsystems.
                if abs_in[path_len:].partition('.')[0] == out_subsys:
                    if out_subsys not in new_conns:
                        new_conns[out_subsys] = {abs_in: abs_out}
                    else:
                        new_conns[out_subsys][abs_in] = abs_out

        # Compute global_abs_in2out by first adding this group's contributions,
        # then adding contributions from systems above/below, then allgathering.
        conn_list = list(global_abs_in2out.items())
        conn_list.extend(abs_in2out.items())
        global_abs_in2out.update(abs_in2out)

        for subgroup in self._subgroups_myproc:
            if subgroup.name in new_conns:
                subgroup._setup_global_connections(parent_conns=new_conns[subgroup.name])
            else:
                subgroup._setup_global_connections()
            global_abs_in2out.update(subgroup._conn_global_abs_in2out)
            conn_list.extend(subgroup._conn_global_abs_in2out.items())

        if len(conn_list) > len(global_abs_in2out):
            dupes = [n for n, val in Counter(tgt for tgt, _ in conn_list).items() if val > 1]
            dup_info = defaultdict(set)
            for tgt, src in conn_list:
                for dup in dupes:
                    if tgt == dup:
                        dup_info[tgt].add(src)
            dup_info = [(n, srcs) for n, srcs in dup_info.items() if len(srcs) > 1]
            if dup_info:
                dup = ["%s from %s" % (tgt, sorted(srcs)) for tgt, srcs in dup_info]
                dupstr = ', '.join(dup)
                self._collect_error(f"{self.msginfo}: The following inputs have multiple "
                                    f"connections: {dupstr}.", ident=dupstr)

        if self.comm.size > 1 and self._mpi_proc_allocator.parallel:
            # If running in parallel, allgather
            if self._subsystems_myproc and self._subsystems_myproc[0].comm.rank == 0:
                raw = (global_abs_in2out, src_ind_inputs)
            else:
                raw = ({}, ())
            gathered = self.comm.allgather(raw)

            all_src_ind_ins = set()
            for myproc_global_abs_in2out, src_ind_ins in gathered:
                global_abs_in2out.update(myproc_global_abs_in2out)
                all_src_ind_ins.update(src_ind_ins)
            src_ind_inputs = all_src_ind_ins

        for inp in src_ind_inputs:
            allprocs_abs2meta_in[inp]['has_src_indices'] = True

    def _setup_dynamic_shapes(self):
        """
        Add shape/size metadata for variables that were created with shape_by_conn or copy_shape.
        """
        all_abs2meta_out = self._var_allprocs_abs2meta['output']
        all_abs2meta_in = self._var_allprocs_abs2meta['input']

        def get_group_input_shape(prom, gshapes):
            if prom in gshapes:
                return gshapes[prom]

            if prom in self._group_inputs:
                for d in self._group_inputs[prom]:
                    if 'src_shape' in d:
                        return d['src_shape']
                    elif 'val' in d:
                        return np.asarray(d['val']).shape

        def copy_var_meta(from_var, to_var, distrib_sizes, gshapes):
            # copy size/shape info from from_var's metadata to to_var's metadata

            if to_var.startswith('#'):
                return

            nprocs = self.comm.size
            to_io = 'output' if to_var in all_abs2meta_out else 'input'

            if from_var.startswith('#'):
                from_dist = False
                from_shape = gshapes[from_var[1:]]
                from_size = shape_to_len(from_shape)
            else:
                from_io = 'output' if from_var in all_abs2meta_out else 'input'

                # transfer shape/size info from from_var to to_var
                all_from_meta = self._var_allprocs_abs2meta[from_io][from_var]
                from_dist = nprocs > 1 and all_from_meta['distributed']
                from_size = all_from_meta['size']
                from_shape = all_from_meta['shape']

            all_to_meta = self._var_allprocs_abs2meta[to_io][to_var]
            to_meta = self._var_abs2meta[to_io].get(to_var, {})

            to_dist = nprocs > 1 and all_to_meta['distributed']

            # known dist output to/from non-distributed input.  We don't allow this case because
            # non-distributed variables must have the same value on all procs and the only way
            # this is possible is if the src_indices on each proc are identical, but that's not
            # possible if we assume 'always local' transfer (see POEM 46).
            if from_dist and not to_dist:
                if from_io == 'output':
                    self._collect_error(
                        f"{self.msginfo}: dynamic sizing of non-distributed {to_io} '{to_var}' "
                        f"from distributed {from_io} '{from_var}' is not supported.")
                    return
                else:  # serial_out <- dist_in
                    # all input rank sizes must be the same
                    if not np.all(distrib_sizes[from_var] == distrib_sizes[from_var][0]):
                        if from_io == 'output':
                            ident = (from_var, to_var)
                        else:
                            ident = (to_var, from_var)
                        self._collect_error(
                            f"{self.msginfo}: dynamic sizing of non-distributed {to_io} '{to_var}' "
                            f"from distributed {from_io} '{from_var}' is not supported because not "
                            f"all {from_var} ranks are the same size "
                            f"(sizes={distrib_sizes[from_var]}).", ident=ident)
                        return

            all_to_meta['shape'] = from_shape
            all_to_meta['size'] = from_size
            if to_meta:
                to_meta['shape'] = from_shape
                to_meta['size'] = from_size
                to_meta['val'] = np.full(from_shape, to_meta['val'])
            if from_var in distrib_sizes:
                distrib_sizes[to_var] = distrib_sizes[from_var]

        all_abs2prom_in = self._var_allprocs_abs2prom['input']
        all_abs2prom_out = self._var_allprocs_abs2prom['output']
        nprocs = self.comm.size
        conn = self._conn_global_abs_in2out
        rev_conn = None

        def get_rev_conn():
            # build reverse connection dict (src: tgts)
            rev = {}
            for tgt, src in conn.items():
                if src in rev:
                    rev[src].append(tgt)
                else:
                    rev[src] = [tgt]
            return rev

        self._shapes_graph = graph = nx.Graph()
        self._shape_knowns = knowns = set()
        dist_sz = {}  # local distrib sizes
        my_abs2meta_out = self._var_abs2meta['output']
        my_abs2meta_in = self._var_abs2meta['input']
        grp_shapes = {}

        # find all variables that have an unknown shape (across all procs) and connect them
        # to other unknown and known shape variables to form an undirected graph.
        for io in ('input', 'output'):
            for name, meta in self._var_allprocs_abs2meta[io].items():
                if meta['shape_by_conn']:
                    if name in conn:  # it's a connected input
                        abs_from = conn[name]
                        graph.add_edge(name, abs_from)
                        if all_abs2meta_out[abs_from]['shape'] is not None:
                            knowns.add(abs_from)
                    else:
                        if rev_conn is None:
                            rev_conn = get_rev_conn()
                        if name in rev_conn:  # connected output
                            for inp in rev_conn[name]:
                                graph.add_edge(name, inp)
                                if all_abs2meta_in[inp]['shape'] is not None:
                                    knowns.add(inp)
                        elif not meta['copy_shape']:
                            # check to see if we can get shape from _group_inputs
                            fail = True
                            if io == 'input':
                                prom = all_abs2prom_in[name]
                                grp_shape = get_group_input_shape(prom, grp_shapes)
                                if grp_shape is not None:
                                    # use '#' to designate this as an entry that's not a variable
                                    gnode = f"#{prom}"
                                    graph.add_edge(gnode, name)
                                    knowns.add(gnode)
                                    grp_shapes[prom] = grp_shape
                                    fail = False
                                else:  # see if there are any connected inputs with known shape
                                    for n in self._var_allprocs_prom2abs_list['input'][prom]:
                                        if n != name:
                                            m = all_abs2meta_in[n]
                                            if not m['distributed'] and not m['has_src_indices']:
                                                if not m['shape_by_conn'] and not m['copy_shape']:
                                                    fail = False
                                                    knowns.add(n)
                                                    graph.add_edge(n, name)
                                                    break
                            if fail:
                                self._collect_error(
                                    f"{self.msginfo}: 'shape_by_conn' was set for "
                                    f"unconnected variable '{name}'.")

                if meta['copy_shape']:
                    # variable whose shape is being copied must be on the same component, and
                    # name stored in 'copy_shape' entry must be the relative name.
                    abs_from = name.rsplit('.', 1)[0] + '.' + meta['copy_shape']
                    if abs_from in all_abs2prom_in or abs_from in all_abs2prom_out:
                        graph.add_edge(name, abs_from)
                        # this is unlikely, but a user *could* do it, so we'll check
                        a2m = all_abs2meta_in if abs_from in all_abs2meta_in else all_abs2meta_out
                        if a2m[abs_from]['shape'] is not None:
                            knowns.add(abs_from)
                    else:
                        self._collect_error(f"{self.msginfo}: Can't copy shape of variable "
                                            f"'{abs_from}'. Variable doesn't exist.")

                # store known distributed size info needed for computing shapes
                if nprocs > 1:
                    my_abs2meta = my_abs2meta_in if name in my_abs2meta_in else my_abs2meta_out
                    if name in my_abs2meta:
                        sz = my_abs2meta[name]['size']
                        if sz is not None:
                            dist_sz[name] = sz
                    else:
                        dist_sz[name] = 0

        if graph.order() == 0:
            # we don't have any shape_by_conn or copy_shape variables, so we're done
            return

        if nprocs > 1:
            distrib_sizes = defaultdict(lambda: np.zeros(nprocs, dtype=INT_DTYPE))
            for rank, dsz in enumerate(self.comm.allgather(dist_sz)):
                for n, sz in dsz.items():
                    distrib_sizes[n][rank] = sz
        else:
            distrib_sizes = {}

        unresolved = set()
        seen = knowns.copy()

        for comps in nx.connected_components(graph):
            comp_knowns = knowns.intersection(comps)
            if not comp_knowns:
                # we need at least 1 known node to resolve this component, so we fail.
                # store the list of unresolved nodes so we have the total list at the end.
                unresolved.update(comps)
                continue

            # because comps is a connected component, we only need 1 known node to resolve
            # the rest
            stack = [sorted(comp_knowns)[0]]  # sort to keep error messages consistent
            while stack:
                known = stack.pop()
                if known.startswith('#'):  # it's a non-variable node (group default input)
                    known_shape = grp_shapes[known[1:]]
                    known_dist = False
                else:
                    known_a2m = all_abs2meta_in if known in all_abs2meta_in else all_abs2meta_out
                    known_shape = known_a2m[known]['shape']
                    known_dist = known_a2m[known]['distributed']
                for node in graph.neighbors(known):
                    if node in seen:
                        if node.startswith('#'):
                            shape = grp_shapes[node[1:]]
                            dist = False
                        else:
                            a2m = all_abs2meta_in if node in all_abs2meta_in else all_abs2meta_out
                            shape = a2m[node]['shape']
                            dist = a2m[node]['distributed']

                        # check to see if shapes agree
                        # can't compare shapes if one is dist and other is not. The mismatch
                        # will be caught later in setup_connections in that case.
                        if shape != known_shape and not (dist ^ known_dist):
                            self._collect_error(f"{self.msginfo}: Shape mismatch, {shape} vs. "
                                                f"{known_shape} for variable '{node}' during "
                                                "dynamic shape determination.")
                    else:
                        # transfer the known shape info to the unshaped variable
                        copy_var_meta(known, node, distrib_sizes, grp_shapes)
                        seen.add(node)
                        stack.append(node)

        # save graph info for possible later plotting
        self._shapes_graph = graph
        self._shape_knowns = knowns

        if unresolved:
            unresolved = sorted(unresolved)
            self._collect_error(f"{self.msginfo}: Failed to resolve shapes for {unresolved}. "
                                "To see the dynamic shape dependency graph, "
                                "do 'openmdao view_dyn_shapes <your_py_file>'.")

    @collect_errors
    @check_mpi_exceptions
    def _setup_connections(self):
        """
        Compute dict of all connections owned by this Group.

        Also, check shapes of connected variables.
        """
        abs_in2out = self._conn_abs_in2out = {}
        self._conn_discrete_in2out = {}
        global_abs_in2out = self._conn_global_abs_in2out
        pathname = self.pathname
        allprocs_discrete_in = self._var_allprocs_discrete['input']
        allprocs_discrete_out = self._var_allprocs_discrete['output']

        for subsys in self._subsystems_myproc:
            subsys._setup_connections()

        path_dot = pathname + '.' if pathname else ''
        path_len = len(path_dot)

        allprocs_abs2meta_in = self._var_allprocs_abs2meta['input']
        allprocs_abs2meta_out = self._var_allprocs_abs2meta['output']
        abs2meta_in = self._var_abs2meta['input']
        abs2meta_out = self._var_abs2meta['output']

        nproc = self.comm.size

        # Check input/output units here, and set _has_input_scaling
        # to True for this Group if units are defined and different, or if
        # ref or ref0 are defined for the output.
        for abs_in, abs_out in global_abs_in2out.items():
            # Check that they are in different subsystems of this system.
            out_subsys = abs_out[path_len:].partition('.')[0]
            in_subsys = abs_in[path_len:].partition('.')[0]
            if out_subsys != in_subsys:
                if abs_in in allprocs_discrete_in:
                    self._conn_discrete_in2out[abs_in] = abs_out
                elif abs_out in allprocs_discrete_out:
                    self._collect_error(
                        f"{self.msginfo}: Can't connect discrete output '{abs_out}' "
                        f"to continuous input '{abs_in}'.", ident=(abs_out, abs_in))
                    continue
                else:
                    abs_in2out[abs_in] = abs_out

                if nproc > 1 and self._vector_class is None:
                    # check for any cross-process data transfer.  If found, use
                    # self._problem_meta['distributed_vector_class'] as our vector class.
                    if (abs_in not in abs2meta_in or abs_out not in abs2meta_out or
                            abs2meta_in[abs_in]['distributed'] or
                            abs2meta_out[abs_out]['distributed']):
                        self._vector_class = self._distributed_vector_class

            # if connected output has scaling then we need input scaling
            if not self._has_input_scaling and not (abs_in in allprocs_discrete_in or
                                                    abs_out in allprocs_discrete_out):
                out_units = allprocs_abs2meta_out[abs_out]['units']
                in_units = allprocs_abs2meta_in[abs_in]['units']

                # if units are defined and different, or if a connected output has any scaling,
                # we need input scaling.
                self._has_input_scaling = self._has_output_scaling or self._has_resid_scaling or \
                    (in_units and out_units and in_units != out_units)

        # check compatability for any discrete connections
        for abs_in, abs_out in self._conn_discrete_in2out.items():
            in_type = self._var_allprocs_discrete['input'][abs_in]['type']
            try:
                out_type = self._var_allprocs_discrete['output'][abs_out]['type']
            except KeyError:
                self._collect_error(
                    f"{self.msginfo}: Can't connect continuous output '{abs_out}' "
                    f"to discrete input '{abs_in}'.", ident=(abs_out, abs_in))
                continue

            if not issubclass(in_type, out_type):
                self._collect_error(
                    f"{self.msginfo}: Type '{out_type.__name__}' of output '{abs_out}' is "
                    f"incompatible with type '{in_type.__name__}' of input '{abs_in}'.",
                    ident=(abs_out, abs_in))

        # check unit/shape compatibility, but only for connections that are
        # either owned by (implicit) or declared by (explicit) this Group.
        # This way, we don't repeat the error checking in multiple groups.

        for abs_in, abs_out in abs_in2out.items():
            all_meta_out = allprocs_abs2meta_out[abs_out]
            all_meta_in = allprocs_abs2meta_in[abs_in]

            # check unit compatibility
            out_units = all_meta_out['units']
            in_units = all_meta_in['units']

            if out_units:
                if not in_units:
                    if not _is_unitless(out_units):
                        msg = f"Output '{abs_out}' with units of '{out_units}' " + \
                            f"is connected to input '{abs_in}' which has no units."
                        issue_warning(msg, prefix=self.msginfo, category=UnitsWarning)
                elif not is_compatible(in_units, out_units):
                    self._collect_error(
                        f"{self.msginfo}: Output units of '{out_units}' for '{abs_out}' "
                        f"are incompatible with input units of '{in_units}' for '{abs_in}'.",
                        ident=(abs_out, abs_in))
                    continue
            elif in_units is not None:
                if not _is_unitless(in_units):
                    msg = f"Input '{abs_in}' with units of '{in_units}' is " + \
                        f"connected to output '{abs_out}' which has no units."
                    issue_warning(msg, prefix=self.msginfo, category=UnitsWarning)

            # check shape compatibility
            if abs_in in abs2meta_in:
                meta_in = abs2meta_in[abs_in]

                # get output shape from allprocs meta dict, since it may
                # be distributed (we want global shape)
                out_shape = all_meta_out['global_shape']

                # get input shape and src_indices from the local meta dict
                # (input is always local)
                if meta_in['distributed']:
                    # if output is non-distributed and input is distributed, make output shape the
                    # full distributed shape, i.e., treat it in this regard as a distributed output
                    out_shape = self._get_full_dist_shape(abs_out, all_meta_out['shape'])

                in_shape = meta_in['shape']
                src_indices = meta_in['src_indices']

                if src_indices is None and out_shape != in_shape:
                    # out_shape != in_shape is allowed if there's no ambiguity in storage order
                    if (in_shape is None or out_shape is None or
                            not array_connection_compatible(in_shape, out_shape)):
                        self._collect_error(
                            f"{self.msginfo}: The source and target shapes do not match or "
                            f"are ambiguous for the connection '{abs_out}' to '{abs_in}'. "
                            f"The source shape is {out_shape} "
                            f"but the target shape is {in_shape}.", ident=(abs_out, abs_in))
                        continue

                elif src_indices is not None:

                    try:
                        shp = (out_shape if all_meta_out['distributed'] else
                               all_meta_out['global_shape'])
                        src_indices.set_src_shape(shp, dist_shape=out_shape)
                        src_indices = src_indices.shaped_instance()
                    except Exception:
                        type_exc, exc, tb = sys.exc_info()
                        s, src, tgt = get_connection_owner(self, abs_in)
                        abs_out = self._conn_global_abs_in2out[tgt]
                        self._collect_error(
                            f"{s.msginfo}: When connecting '{src}' to '{tgt}': {exc}",
                            exc_type=type_exc, tback=tb, ident=(abs_out, abs_in))
                        continue

                    if src_indices.indexed_src_size == 0:
                        continue

                    if src_indices.indexed_src_size != shape_to_len(in_shape):
                        # initial dimensions of indices shape must be same shape as target
                        for idx_d, inp_d in zip(src_indices.indexed_src_shape, in_shape):
                            if idx_d != inp_d:
                                self._collect_error(
                                    f"{self.msginfo}: The source indices {meta_in['src_indices']} "
                                    f"do not specify a valid shape for the connection '{abs_out}' "
                                    f"to '{abs_in}'. The target shape is {in_shape} but indices "
                                    f"are shape {src_indices.indexed_src_shape}.",
                                    ident=(abs_out, abs_in))
                                break
                        else:
                            self._collect_error(
                                f"{self.msginfo}: src_indices shape {src_indices.indexed_src_shape}"
                                f" does not match {abs_in} shape {in_shape}.",
                                ident=(abs_out, abs_in))
                        continue

                    # any remaining dimension of indices must match shape of source
                    if not src_indices._flat_src and (len(src_indices.indexed_src_shape) >
                                                      len(out_shape)):
                        self._collect_error(
                            f"{self.msginfo}: The source indices {meta_in['src_indices']} do not "
                            f"specify a valid shape for the connection '{abs_out}' to '{abs_in}'. "
                            f"The source has {len(out_shape)} dimensions but the indices expect at "
                            f"least {len(src_indices.indexed_src_shape)}.",
                            ident=(abs_out, abs_in))

    def _transfer(self, vec_name, mode, sub=None):
        """
        Perform a vector transfer.

        Parameters
        ----------
        vec_name : str
            Name of the vector RHS on which to perform a transfer.
        mode : str
            Either 'fwd' or 'rev'
        sub : None or str
            If None, perform a full transfer.
            If str, perform a partial transfer to named subsystem for linear Gauss--Seidel.
        """
        xfer = self._transfers[mode]
        if sub in xfer:
            xfer = xfer[sub]
        else:
            if mode == 'fwd' and self._conn_discrete_in2out and vec_name == 'nonlinear':
                self._discrete_transfer(sub)
            return

        vec_inputs = self._vectors['input'][vec_name]

        if mode == 'fwd':
            if xfer is not None:
                if self._has_input_scaling:
                    vec_inputs.scale_to_norm()
                    xfer._transfer(vec_inputs, self._vectors['output'][vec_name], mode)
                    vec_inputs.scale_to_phys()
                else:
                    xfer._transfer(vec_inputs, self._vectors['output'][vec_name], mode)
            if self._conn_discrete_in2out and vec_name == 'nonlinear':
                self._discrete_transfer(sub)

        else:  # rev
            if xfer is not None:
                if self._has_input_scaling:
                    vec_inputs.scale_to_norm(mode='rev')
                    xfer._transfer(vec_inputs, self._vectors['output'][vec_name], mode)
                    vec_inputs.scale_to_phys(mode='rev')
                else:
                    xfer._transfer(vec_inputs, self._vectors['output'][vec_name], mode)

    def _discrete_transfer(self, sub):
        """
        Transfer discrete variables between components.  This only occurs in fwd mode.

        Parameters
        ----------
        sub : None or str
            If None, perform a full transfer.
            If not, perform a partial transfer for linear Gauss--Seidel.
        """
        comm = self.comm
        key = None if sub is None else self._subsystems_allprocs[sub].system.name

        if comm.size == 1:
            for src_sys_name, src, tgt_sys_name, tgt in self._discrete_transfers[key]:
                tgt_sys = self._subsystems_allprocs[tgt_sys_name].system
                src_sys = self._subsystems_allprocs[src_sys_name].system
                # note that we are not copying the discrete value here, so if the
                # discrete value is some mutable object, for example not an int or str,
                # the downstream system will have a reference to the same object
                # as the source, allowing the downstream system to modify the value as
                # seen by the source system.
                tgt_sys._discrete_inputs[tgt] = src_sys._discrete_outputs[src]

        else:  # MPI
            allprocs_recv = self._allprocs_discrete_recv[key]
            discrete_out = self._var_discrete['output']
            if key in self._discrete_transfers:
                xfers, remote_send = self._discrete_transfers[key]
                if allprocs_recv:
                    sendvars = [(n, discrete_out[n]['val']) for n in remote_send]
                    allprocs_send = comm.gather(sendvars, root=0)
                    if comm.rank == 0:
                        allprocs_dict = {}
                        for i in range(comm.size):
                            allprocs_dict.update(allprocs_send[i])
                        recvs = [{} for i in range(comm.size)]
                        for rname, ranks in allprocs_recv.items():
                            val = allprocs_dict[rname]
                            for i in ranks:
                                recvs[i][rname] = val
                        data = comm.scatter(recvs, root=0)
                    else:
                        data = comm.scatter(None, root=0)
                else:
                    data = None

                for src_sys_name, src, tgt_sys_name, tgt in xfers:
                    tgt_sys, _ = self._subsystems_allprocs[tgt_sys_name]
                    if tgt_sys._is_local:
                        if tgt in tgt_sys._discrete_inputs:
                            abs_src = '.'.join((src_sys_name, src))
                            if data is not None and abs_src in data:
                                src_val = data[abs_src]
                            else:
                                src_sys, _ = self._subsystems_allprocs[src_sys_name]
                                src_val = src_sys._discrete_outputs[src]
                            tgt_sys._discrete_inputs[tgt] = src_val

    def _setup_transfers(self):
        """
        Compute all transfers that are owned by this system.
        """
        self._vector_class.TRANSFER._setup_transfers(self)
        if self._conn_discrete_in2out:
            self._vector_class.TRANSFER._setup_discrete_transfers(self)

    @collect_errors
    def promotes(self, subsys_name, any=None, inputs=None, outputs=None,
                 src_indices=None, flat_src_indices=None, src_shape=None):
        """
        Promote a variable in the model tree.

        Parameters
        ----------
        subsys_name : str
            The name of the child subsystem whose inputs/outputs are being promoted.
        any : Sequence of str or tuple
            A Sequence of variable names (or tuples) to be promoted, regardless
            of if they are inputs or outputs. This is equivalent to the items
            passed via the `promotes=` argument to add_subsystem.  If given as a
            tuple, we use the "promote as" standard of "('real name', 'promoted name')*[]:".
        inputs : Sequence of str or tuple
            A Sequence of input names (or tuples) to be promoted. Tuples are
            used for the "promote as" capability.
        outputs : Sequence of str or tuple
            A Sequence of output names (or tuples) to be promoted. Tuples are
            used for the "promote as" capability.
        src_indices : int or list of ints or tuple of ints or int ndarray or Iterable or None
            This argument applies only to promoted inputs.
            The global indices of the source variable to transfer data from.
            A value of None implies this input depends on all entries of source.
            Default is None. The shapes of the target and src_indices must match,
            and form of the entries within is determined by the value of 'flat_src_indices'.
        flat_src_indices : bool
            This argument applies only to promoted inputs.
            If True, each entry of src_indices is assumed to be an index into the
            flattened source.  Otherwise each entry must be a tuple or list of size equal
            to the number of dimensions of the source.
        src_shape : int or tuple
            Assumed shape of any connected source or higher level promoted input.
        """
        if isinstance(any, str):
            self._collect_error(f"{self.msginfo}: Trying to promote any='{any}', "
                                "but an iterator of strings and/or tuples is required.")
            return
        if isinstance(inputs, str):
            self._collect_error(f"{self.msginfo}: Trying to promote inputs='{inputs}', "
                                "but an iterator of strings and/or tuples is required.")
            return
        if isinstance(outputs, str):
            self._collect_error(f"{self.msginfo}: Trying to promote outputs='{outputs}', "
                                "but an iterator of strings and/or tuples is required.")
            return

        src_shape = shape2tuple(src_shape)

        if src_indices is None:
            prominfo = None
            if flat_src_indices is not None or src_shape is not None:
                issue_warning(f"ignored flat_src_indices and/or src_shape because"
                              " src_indices was not specified.", prefix=self.msginfo,
                              category=UnusedOptionWarning)

        else:
            promoted = inputs if inputs else any
            try:
                src_indices = indexer(src_indices, flat_src=flat_src_indices)
            except Exception:
                type_exc, exc, tb = sys.exc_info()
                self._collect_error(f"{self.msginfo}: When promoting {promoted} from "
                                    f"'{subsys_name}': {exc}", exc_type=type_exc, tback=tb,
                                    ident=(self.pathname, tuple(promoted)))

            if outputs:
                self._collect_error(f"{self.msginfo}: Trying to promote outputs {outputs} while "
                                    f"specifying src_indices {src_indices} is not meaningful.")
                return

            try:
                prominfo = _PromotesInfo(src_indices, flat_src_indices, src_shape)
            except Exception as err:
                lst = []
                if any is not None:
                    lst.extend(any)
                if inputs is not None:
                    lst.extend(inputs)
                self._collect_error(f"{self.msginfo}: When promoting {sorted(lst)}: {err}",
                                    ident=(self.pathname, tuple(lst)))
                return

        try:
            subsys = getattr(self, subsys_name)
        except AttributeError:
            raise AttributeError(f"{self.msginfo}: subsystem '{subsys_name}' does not exist.")

        if any:
            subsys._var_promotes['any'].extend((a, prominfo) for a in any)
        if inputs:
            subsys._var_promotes['input'].extend((i, prominfo) for i in inputs)
        if outputs:
            subsys._var_promotes['output'].extend((o, None) for o in outputs)

        # check for attempt to promote with different alias
        list_comp = [i if isinstance(i, tuple) else (i, i)
                     for i, _ in subsys._var_promotes['input']]

        for original, new in list_comp:
            for original_inside, new_inside in list_comp:
                if original == original_inside and new != new_inside:
                    self._collect_error("%s: Trying to promote '%s' when it has been aliased to "
                                        "'%s'." % (self.msginfo, original_inside, new))
                    continue

        # if this was called during configure(), mark this group as modified
        if self._problem_meta is not None and self._problem_meta['config_info'] is not None:
            self._problem_meta['config_info']._prom_added(self.pathname)

    def add_subsystem(self, name, subsys, promotes=None,
                      promotes_inputs=None, promotes_outputs=None,
                      min_procs=1, max_procs=None, proc_weight=1.0, proc_group=None):
        """
        Add a subsystem.

        Parameters
        ----------
        name : str
            Name of the subsystem being added.
        subsys : <System>
            An instantiated, but not-yet-set up system object.
        promotes : iter of (str or tuple), optional
            A list of variable names specifying which subsystem variables
            to 'promote' up to this group. If an entry is a tuple of the
            form (old_name, new_name), this will rename the variable in
            the parent group.
        promotes_inputs : iter of (str or tuple), optional
            A list of input variable names specifying which subsystem input
            variables to 'promote' up to this group. If an entry is a tuple of
            the form (old_name, new_name), this will rename the variable in
            the parent group.
        promotes_outputs : iter of (str or tuple), optional
            A list of output variable names specifying which subsystem output
            variables to 'promote' up to this group. If an entry is a tuple of
            the form (old_name, new_name), this will rename the variable in
            the parent group.
        min_procs : int
            Minimum number of MPI processes usable by the subsystem. Defaults to 1.
        max_procs : int or None
            Maximum number of MPI processes usable by the subsystem.  A value
            of None (the default) indicates there is no maximum limit.
        proc_weight : float
            Weight given to the subsystem when allocating available MPI processes
            to all subsystems.  Default is 1.0.
        proc_group : str or None
            Name of a processor group such that any system with that processor group name
            within the same parent group will be allocated on the same mpi process(es).
            If this is not None, then any other systems sharing the same proc_group must
            have identical values of min_procs, max_procs, and proc_weight or an exception
            will be raised.

        Returns
        -------
        <System>
            The subsystem that was passed in. This is returned to
            enable users to instantiate and add a subsystem at the
            same time, and get the reference back.
        """
        if self._setup_procs_finished:
            raise RuntimeError(f"{self.msginfo}: Cannot call add_subsystem in "
                               "the configure method.")

        if inspect.isclass(subsys):
            raise TypeError(f"{self.msginfo}: Subsystem '{name}' should be an instance, but a "
                            f"{subsys.__name__} class object was found.")

        if name in self._subsystems_allprocs or name in self._static_subsystems_allprocs:
            raise RuntimeError(f"{self.msginfo}: Subsystem name '{name}' is already used.")

        if hasattr(self, name) and not isinstance(getattr(self, name), System):
            # replacing a subsystem is ok (e.g. resetup) but no other attribute
            raise RuntimeError(f"{self.msginfo}: Can't add subsystem '{name}' because an attribute "
                               f"with that name already exits.")

        if not isinstance(subsys, System):
            raise TypeError(f"{self.msginfo}: Subsystem '{name}' should be a System instance, but "
                            f"an instance of type {type(subsys).__name__} was found.")

        if proc_group is not None and not isinstance(proc_group, str):
            raise TypeError(f"{self.msginfo}: proc_group must be a str or None, but is of type "
                            f"'{type(proc_group).__name__}'.")

        match = namecheck_rgx.match(name)
        if match is None or match.group() != name:
            raise NameError(f"{self.msginfo}: '{name}' is not a valid sub-system name.")

        subsys.name = subsys.pathname = name

        if isinstance(promotes, str) or \
           isinstance(promotes_inputs, str) or \
           isinstance(promotes_outputs, str):
            raise RuntimeError(f"{self.msginfo}: promotes must be an iterator of strings and/or "
                               "tuples.")

        prominfo = None

        # Note, the declared order in any of these promotes arguments shouldn't matter. However,
        # the order does matter when using system.promotes during configure. There, you are
        # permitted to promote '*' then promote_to an alias afterwards, but not in the reverse.
        # To make this work, we sort the promotes lists for this subsystem to put the wild card
        # entries at the beginning.
        if promotes:
            subsys._var_promotes['any'] = [(p, prominfo) for p in
                                           sorted(promotes, key=lambda x: '*' not in x)]
        if promotes_inputs:
            subsys._var_promotes['input'] = [(p, prominfo) for p in
                                             sorted(promotes_inputs, key=lambda x: '*' not in x)]
        if promotes_outputs:
            subsys._var_promotes['output'] = [(p, prominfo) for p in
                                              sorted(promotes_outputs, key=lambda x: '*' not in x)]

        if self._static_mode:
            subsystems_allprocs = self._static_subsystems_allprocs
        else:
            subsystems_allprocs = self._subsystems_allprocs

        subsystems_allprocs[subsys.name] = _SysInfo(subsys, len(subsystems_allprocs))

        if not isinstance(min_procs, int) or min_procs < 1:
            raise TypeError(f"{self.msginfo}: min_procs must be an int > 0 but ({min_procs}) was "
                            "given.")
        if max_procs is not None and (not isinstance(max_procs, int) or max_procs < min_procs):
            raise TypeError(f"{self.msginfo}: max_procs must be None or an int >= min_procs but "
                            f"({max_procs}) was given.")
        if isinstance(proc_weight, Number) and proc_weight < 0:
            raise TypeError(f"{self.msginfo}: proc_weight must be a float > 0. but ({proc_weight}) "
                            "was given.")

        self._proc_info[name] = (min_procs, max_procs, proc_weight, proc_group)

        setattr(self, name, subsys)

        return subsys

    def connect(self, src_name, tgt_name, src_indices=None, flat_src_indices=None):
        """
        Connect source src_name to target tgt_name in this namespace.

        Parameters
        ----------
        src_name : str
            Name of the source variable to connect.
        tgt_name : str or [str, ... ] or (str, ...)
            Name of the target variable(s) to connect.
        src_indices : int or list of ints or tuple of ints or int ndarray or Iterable or None
            The global indices of the source variable to transfer data from.
            The shapes of the target and src_indices must match, and form of the
            entries within is determined by the value of 'flat_src_indices'.
        flat_src_indices : bool
            If True, each entry of src_indices is assumed to be an index into the
            flattened source.  Otherwise it must be a tuple or list of size equal
            to the number of dimensions of the source.
        """
        # if src_indices argument is given, it should be valid
        if isinstance(src_indices, str):
            if isinstance(tgt_name, str):
                tgt_name = [tgt_name]
            tgt_name.append(src_indices)
            self._collect_error(f"{self.msginfo}: src_indices must be a slice, int, or index array."
                                f" Did you mean connect('{src_name}', '{tgt_name}')?")
            return

        # if multiple targets are given, recursively connect to each
        if not isinstance(tgt_name, str) and isinstance(tgt_name, Iterable):
            for name in tgt_name:
                self.connect(src_name, name, src_indices, flat_src_indices=flat_src_indices)
            return

        if src_indices is not None:
            try:
                src_indices = indexer(src_indices, flat_src=flat_src_indices)
            except Exception:
                type_exc, exc, tb = sys.exc_info()
                self._collect_error(f"{self.msginfo}: When connecting from '{src_name}' to "
                                    f"'{tgt_name}': {exc}", exc_type=type_exc, tback=tb)
                return

        # target should not already be connected
        for manual_connections in [self._manual_connections, self._static_manual_connections]:
            if tgt_name in manual_connections:
                srcname = manual_connections[tgt_name][0]
                self._collect_error(f"{self.msginfo}: Input '{tgt_name}' is already connected to "
                                    f"'{srcname}'.")
                return

        # source and target should not be in the same system
        if src_name.rsplit('.', 1)[0] == tgt_name.rsplit('.', 1)[0]:
            self._collect_error(f"{self.msginfo}: Output and input are in the same System for "
                                f"connection from '{src_name}' to '{tgt_name}'.")
            return

        if self._static_mode:
            manual_connections = self._static_manual_connections
        else:
            manual_connections = self._manual_connections

        manual_connections[tgt_name] = (src_name, src_indices, flat_src_indices)

    def set_order(self, new_order):
        """
        Specify a new execution order for this system.

        Parameters
        ----------
        new_order : list of str
            List of system names in desired new execution order.
        """
        if self._problem_meta is not None and \
                self._problem_meta['setup_status'] == _SetupStatus.POST_CONFIGURE:
            raise RuntimeError(f"{self.msginfo}: Cannot call set_order in the configure method.")

        # Make sure the new_order is valid. It must contain all subsystems
        # in this model.
        newset = set(new_order)
        if self._static_mode:
            olddict = self._static_subsystems_allprocs
        else:
            olddict = self._subsystems_allprocs
        oldset = set(olddict)

        if oldset != newset:
            msg = []

            missing = oldset - newset
            if missing:
                msg.append("%s: %s expected in subsystem order and not found." %
                           (self.msginfo, sorted(missing)))

            extra = newset - oldset
            if extra:
                msg.append("%s: subsystem(s) %s found in subsystem order but don't exist." %
                           (self.msginfo, sorted(extra)))

            raise ValueError('\n'.join(msg))

        # Don't allow duplicates either.
        if len(newset) < len(new_order):
            dupes = [key for key, val in Counter(new_order).items() if val > 1]
            raise ValueError("%s: Duplicate name(s) found in subsystem order list: %s" %
                             (self.msginfo, sorted(dupes)))

        subsystems = {}  # need a fresh one to keep the right order
        if self._static_mode:
            self._static_subsystems_allprocs = subsystems
        else:
            self._subsystems_allprocs = subsystems

        for i, name in enumerate(new_order):
            sinfo = olddict[name]
            subsystems[name] = sinfo
            sinfo.index = i

        self._order_set = True
        if self._problem_meta is not None:
            # order has been changed so we need a new full setup
            self._problem_meta['setup_status'] = _SetupStatus.PRE_SETUP

    def _get_subsystem(self, name):
        """
        Return the system called 'name' in the current namespace.

        Parameters
        ----------
        name : str
            name of the desired system in the current namespace.

        Returns
        -------
        System or None
            System if found else None.
        """
        system = self
        for subname in name.split('.'):
            try:
                system = system._subsystems_allprocs[subname].system
            except KeyError:
                try:
                    system = system._static_subsystems_allprocs[subname].system
                except KeyError:
                    if name == '':
                        return self
                    return None
        return system

    def _apply_nonlinear(self):
        """
        Compute residuals. The model is assumed to be in a scaled state.
        """
        self._transfer('nonlinear', 'fwd')
        # Apply recursion
        for subsys in self._solver_subsystem_iter(local_only=True):
            subsys._apply_nonlinear()

        self.iter_count_apply += 1

    def _solve_nonlinear(self):
        """
        Compute outputs. The model is assumed to be in a scaled state.
        """
        name = self.pathname if self.pathname else 'root'

        with Recording(name + '._solve_nonlinear', self.iter_count, self):
            self._nonlinear_solver._solve_with_cache_check()

        # Iteration counter is incremented in the Recording context manager at exit.

    def _guess_nonlinear(self):
        """
        Provide initial guess for states.
        """
        # let any lower level systems do their guessing first
        if self._has_guess:
            for sname, sinfo in self._subsystems_allprocs.items():
                sub = sinfo.system
                # TODO: could gather 'has_guess' information during setup and be able to
                # skip transfer for subs that don't have guesses...
                self._transfer('nonlinear', 'fwd', sname)
                if sub._is_local and sub._has_guess:
                    sub._guess_nonlinear()

        # call our own guess_nonlinear method, after the recursion is done to
        # all the lower level systems and the data transfers have happened
        complex_step = self._inputs._under_complex_step

        if complex_step:
            self._inputs.set_complex_step_mode(False)
            self._residuals.set_complex_step_mode(False)
            self._outputs.set_complex_step_mode(False)

        try:
            if self._discrete_inputs or self._discrete_outputs:
                self.guess_nonlinear(self._inputs, self._outputs, self._residuals,
                                     self._discrete_inputs, self._discrete_outputs)
            else:
                self.guess_nonlinear(self._inputs, self._outputs, self._residuals)
        finally:

            if complex_step:
                self._inputs.set_complex_step_mode(True)
                self._residuals.set_complex_step_mode(True)
                self._outputs.set_complex_step_mode(True)

    def guess_nonlinear(self, inputs, outputs, residuals,
                        discrete_inputs=None, discrete_outputs=None):
        """
        Provide initial guess for states.

        Override this method to set the initial guess for states.

        Parameters
        ----------
        inputs : Vector
            Unscaled, dimensional input variables read via inputs[key].
        outputs : Vector
            Unscaled, dimensional output variables read via outputs[key].
        residuals : Vector
            Unscaled, dimensional residuals written to via residuals[key].
        discrete_inputs : dict or None
            If not None, dict containing discrete input values.
        discrete_outputs : dict or None
            If not None, dict containing discrete output values.
        """
        pass

    def _iter_call_apply_linear(self):
        """
        Return whether to call _apply_linear on this Group from within linear block GS/Jac.

        Linear block solvers call _apply_linear then _solve_linear (fwd) or _solve_linear then
        _apply_linear (rev) during an iteration.  This will tell those solvers whether they
        should call _apply_linear on this group when they're calling _apply_linear on their
        subsystems.  Note that _apply_linear will still be called from within a subsystem's
        _solve_linear.

        Returns
        -------
        bool
            True if _apply_linear should be called from within a parent _apply_linear.
        """
        return (self._owns_approx_jac and self._jacobian is not None) or \
            self._assembled_jac is not None or not self._linear_solver.does_recursive_applies()

    def _apply_linear(self, jac, rel_systems, mode, scope_out=None, scope_in=None):
        """
        Compute jac-vec product. The model is assumed to be in a scaled state.

        Parameters
        ----------
        jac : Jacobian or None
            If None, use local jacobian, else use assembled jacobian jac.
        rel_systems : set of str
            Set of names of relevant systems based on the current linear solve.
        mode : str
            'fwd' or 'rev'.
        scope_out : set or None
            Set of absolute output names in the scope of this mat-vec product.
            If None, all are in the scope.
        scope_in : set or None
            Set of absolute input names in the scope of this mat-vec product.
            If None, all are in the scope.
        """
        if self._owns_approx_jac:
            jac = self._jacobian
        elif jac is None and self._assembled_jac is not None:
            jac = self._assembled_jac

        if jac is not None:
            with self._matvec_context(scope_out, scope_in, mode) as vecs:
                d_inputs, d_outputs, d_residuals = vecs
                jac._apply(self, d_inputs, d_outputs, d_residuals, mode)
        # Apply recursion
        else:
            if mode == 'fwd':
                self._transfer('linear', mode)
                if rel_systems is not None:
                    for s in self._solver_subsystem_iter(local_only=True):
                        if s.pathname not in rel_systems:
                            # zero out dvecs of irrelevant subsystems
                            s._dresiduals.set_val(0.0)

            for subsys in self._solver_subsystem_iter(local_only=True):
                if rel_systems is None or subsys.pathname in rel_systems:
                    subsys._apply_linear(jac, rel_systems, mode, scope_out, scope_in)

            if mode == 'rev':
                self._transfer('linear', mode)
                if rel_systems is not None:
                    for s in self._solver_subsystem_iter(local_only=True):
                        if s.pathname not in rel_systems:
                            # zero out dvecs of irrelevant subsystems
                            s._doutputs.set_val(0.0)

    def _solve_linear(self, mode, rel_systems, scope_out=_UNDEFINED, scope_in=_UNDEFINED):
        """
        Apply inverse jac product. The model is assumed to be in a scaled state.

        Parameters
        ----------
        mode : str
            'fwd' or 'rev'.
        rel_systems : set of str
            Set of names of relevant systems based on the current linear solve.
        scope_out : set, None, or _UNDEFINED
            Outputs relevant to possible lower level calls to _apply_linear on Components.
        scope_in : set, None, or _UNDEFINED
            Inputs relevant to possible lower level calls to _apply_linear on Components.
        """
        if self._owns_approx_jac:
            # No subsolves if we are approximating our jacobian. Instead, we behave like an
            # ExplicitComponent and pass on the values in the derivatives vectors.
            d_outputs = self._doutputs
            d_residuals = self._dresiduals

            if mode == 'fwd':
                if self._has_resid_scaling:
                    with self._unscaled_context(outputs=[d_outputs], residuals=[d_residuals]):
                        d_outputs.set_vec(d_residuals)
                else:
                    d_outputs.set_vec(d_residuals)

                # ExplicitComponent jacobian defined with -1 on diagonal.
                d_outputs *= -1.0

            else:  # rev
                if self._has_resid_scaling:
                    with self._unscaled_context(outputs=[d_outputs], residuals=[d_residuals]):
                        d_residuals.set_vec(d_outputs)
                else:
                    d_residuals.set_vec(d_outputs)

                # ExplicitComponent jacobian defined with -1 on diagonal.
                d_residuals *= -1.0

        else:
            self._linear_solver._set_matvec_scope(scope_out, scope_in)
            self._linear_solver.solve(mode, rel_systems)

    def _linearize(self, jac, sub_do_ln=True, rel_systems=ContainsAll()):
        """
        Compute jacobian / factorization. The model is assumed to be in a scaled state.

        Parameters
        ----------
        jac : Jacobian or None
            If None, use local jacobian, else use assembled jacobian jac.
        sub_do_ln : bool
            Flag indicating if the children should call linearize on their linear solvers.
        rel_systems : set or ContainsAll
            Set of relevant system pathnames passed in to the model during computation of total
            derivatives.
        """
        if self._jacobian is None:
            self._jacobian = DictionaryJacobian(self)

        self._check_first_linearize()

        # Group finite difference
        if self._owns_approx_jac:

            jac = self._jacobian
            if self.pathname == "":
                for approximation in self._approx_schemes.values():
                    approximation.compute_approximations(self, jac=jac)
            else:
                # When an approximation exists in a submodel (instead of in root), the model is
                # in a scaled state.
                with self._unscaled_context(outputs=[self._outputs]):
                    for approximation in self._approx_schemes.values():
                        approximation.compute_approximations(self, jac=jac)

        else:
            if self._assembled_jac is not None:
                jac = self._assembled_jac

            # Only linearize subsystems if we aren't approximating the derivs at this level.
            for subsys in self._solver_subsystem_iter(local_only=True):
                if subsys.pathname in rel_systems:
                    do_ln = sub_do_ln and (subsys._linear_solver is not None and
                                           subsys._linear_solver._linearize_children())
                    if len(subsys._subsystems_allprocs) > 0:
                        subsys._linearize(jac, sub_do_ln=do_ln, rel_systems=rel_systems)
                    else:
                        subsys._linearize(jac, sub_do_ln=do_ln)

            # Update jacobian
            if self._assembled_jac is not None:
                self._assembled_jac._update(self)

            if sub_do_ln:
                for subsys in self._solver_subsystem_iter(local_only=True):
                    if subsys._linear_solver is not None and subsys.pathname in rel_systems:
                        subsys._linear_solver._linearize()

    def _check_first_linearize(self):
        if self._first_call_to_linearize:
            self._first_call_to_linearize = False  # only do this once
            coloring = self._get_coloring() if coloring_mod._use_partial_sparsity else None

            if coloring is not None:
                if not self._coloring_info['dynamic']:
                    coloring._check_config_partial(self)
                self._setup_approx_coloring()
            # TODO: for top level FD, call below is unnecessary, but we need this
            # for some tests that just call run_linearize directly without calling
            # compute_totals.
            elif self._approx_schemes:
                self._setup_approx_partials()

    def approx_totals(self, method='fd', step=None, form=None, step_calc=None):
        """
        Approximate derivatives for a Group using the specified approximation method.

        Parameters
        ----------
        method : str
            The type of approximation that should be used. Valid options include:
            'fd': Finite Difference, 'cs': Complex Step.
        step : float
            Step size for approximation. Defaults to None, in which case, the approximation
            method provides its default value.
        form : str
            Form for finite difference, can be 'forward', 'backward', or 'central'. Defaults to
            None, in which case, the approximation method provides its default value.
        step_calc : str
            Step type for computing the size of the finite difference step. It can be 'abs' for
            absolute, 'rel_avg' for a size relative to the absolute value of the vector input, or
            'rel_element' for a size relative to each value in the vector input. In addition, it
            can be 'rel_legacy' for a size relative to the norm of the vector.  For backwards
            compatibilty, it can be 'rel', which is now equivalent to 'rel_avg'. Defaults to None,
            in which case the approximation method provides its default value.
        """
        self._has_approx = True
        self._approx_schemes = {}
        approx_scheme = self._get_approx_scheme(method)

        default_opts = approx_scheme.DEFAULT_OPTIONS

        kwargs = {}
        for name, attr in (('step', step), ('form', form), ('step_calc', step_calc)):
            if attr is not None:
                if name in default_opts:
                    kwargs[name] = attr
                else:
                    raise RuntimeError("%s: '%s' is not a valid option for '%s'" % (self.msginfo,
                                                                                    name, method))

        self._owns_approx_jac = True
        self._owns_approx_jac_meta = kwargs

    def _setup_partials(self):
        """
        Call setup_partials in components.
        """
        self._subjacs_info = info = {}

        for subsys in self._subsystems_myproc:
            subsys._setup_partials()
            info.update(subsys._subjacs_info)

        if self._has_distrib_vars and self._owns_approx_jac:
            # We currently cannot approximate across a group with a distributed component if the
            # inputs are distributed via src_indices.
            for iname, meta in self._var_allprocs_abs2meta['input'].items():
                if meta['has_src_indices'] and \
                   meta['distributed'] and \
                   iname not in self._conn_abs_in2out:
                    msg = "{}: Approx_totals is not supported on a group with a distributed "
                    msg += "component whose input '{}' is distributed using src_indices. "
                    raise RuntimeError(msg.format(self.msginfo, iname))

    def _approx_subjac_keys_iter(self):
        if self._owns_approx_wrt and not self.pathname:
            candidate_wrt = self._owns_approx_wrt
        else:
            pro2abs = self._var_allprocs_prom2abs_list
            candidate_wrt = []
            for abs_inps in pro2abs['input'].values():
                for inp in abs_inps:
                    candidate_wrt.append(inp)
                    # If connection is inside of this Group, perturbation of all implicitly
                    # connected inputs will be handled properly via internal transfers. Otherwise,
                    # we need to add all implicitly connected inputs separately.
                    if inp in self._conn_abs_in2out:
                        break

        wrt = set()
        ivc = set()
        if self.pathname:  # get rid of any old stuff in here
            self._owns_approx_of = self._owns_approx_wrt = None
            totals = False
        else:
            totals = True

        all_abs2meta_out = self._var_allprocs_abs2meta['output']

        # When computing totals, weed out inputs connected to anything inside our system unless
        # the source is an indepvarcomp.
        prefix = self.pathname + '.' if self.pathname else ''
        for var in candidate_wrt:
            if var in self._conn_abs_in2out:
                if totals:
                    src = self._conn_abs_in2out[var]
                    if src.startswith(prefix):
                        meta = all_abs2meta_out[src]
                        if 'openmdao:indep_var' in meta['tags']:
                            wrt.add(src)
                            ivc.add(src)
            else:
                wrt.add(var)

        if self._owns_approx_of:
            of = set(self._owns_approx_of)
        else:
            of = set(self._var_allprocs_abs2meta['output'])
            # Skip indepvarcomp res wrt other srcs
            of -= ivc

        for key in product(of, wrt.union(of)):
            # Create approximations for the ones we need.
            if self._tot_jac is not None:
                yield key  # get all combos if we're doing total derivs
                continue

            _of, _wrt = key
            # Skip explicit res wrt outputs
            if _wrt in of and _wrt not in ivc:

                # Support for specifying a desvar as an obj/con.
                if _wrt not in wrt or _of == _wrt:
                    continue

            yield key

    def _jac_of_iter(self):
        """
        Iterate over (name, start, end, idxs, dist_sizes) for each 'of' (row) var in the jacobian.

        idxs will usually be the var slice into the full variable in the result array,
        except in cases where _owns_approx__idx has a value for that variable, in which case it'll
        be indices into the variable.

        Yields
        ------
        str
            Name of 'of' variable.
        int
            Starting index.
        int
            Ending index.
        slice or ndarray
            A full slice or indices for the 'of' variable.
        ndarray or None
            Distributed sizes if var is distributed else None
        """
        if self._owns_approx_of:
            total = self.pathname == ''

            abs2meta = self._var_allprocs_abs2meta['output']
            abs2idx = self._var_allprocs_abs2idx
            sizes = self._var_sizes['output']
            approx_of_idx = self._owns_approx_of_idx
            responses = self.get_responses(recurse=True, get_sizes=False, use_prom_ivc=False)

            szname = 'global_size' if total else 'size'
            # we're computing totals/semi-totals (vars may not be local)
            start = end = 0
            for of in self._owns_approx_of:

                # Support for constraint aliases.
                if of in responses and responses[of]['alias'] is not None:
                    path = responses[of]['source']
                else:
                    path = of

                meta = abs2meta[path]
                if meta['distributed']:
                    dist_sizes = sizes[:, abs2idx[path]]
                else:
                    dist_sizes = None
                if of in approx_of_idx:
                    end += approx_of_idx[of].indexed_src_size
                    yield path, start, end, approx_of_idx[of].shaped_array().ravel(), dist_sizes
                else:
                    end += abs2meta[path][szname]
                    yield path, start, end, _full_slice, dist_sizes

                start = end
        else:
            yield from super()._jac_of_iter()

    def _jac_wrt_iter(self, wrt_matches=None):
        """
        Iterate over (name, offset, end, vec, idxs, dist_sizes) for each column var in the jacobian.

        Parameters
        ----------
        wrt_matches : set or None
            Only include row vars that are contained in this set.  This will determine what
            the actual offsets are, i.e. the offsets will be into a reduced jacobian
            containing only the matching columns.

        Yields
        ------
        str
            Name of 'wrt' variable.
        int
            Starting index.
        int
            Ending index.
        Vector
            Either the _outputs or _inputs vector.
        slice or ndarray
            A full slice or indices for the 'wrt' variable.
        ndarray or None
            Distributed sizes if var is distributed else None
        """
        total = self.pathname == ''

        if self._owns_approx_wrt:
            sizes = self._var_sizes
            toidx = self._var_allprocs_abs2idx
            abs2meta = self._var_allprocs_abs2meta
            approx_wrt_idx = self._owns_approx_wrt_idx
            local_ins = self._var_abs2meta['input']
            local_outs = self._var_abs2meta['output']

            szname = 'global_size' if total else 'size'

            seen = set()
            start = end = 0
            if self.pathname:  # doing semitotals, so include output columns
                for of, _start, _end, _, dist_sizes in self._jac_of_iter():
                    if wrt_matches is None or of in wrt_matches:
                        seen.add(of)
                        end += (_end - _start)
                        vec = self._outputs if of in local_outs else None
                        yield of, start, end, vec, _full_slice, dist_sizes
                        start = end

            for wrt in self._owns_approx_wrt:
                if (wrt_matches is None or wrt in wrt_matches) and wrt not in seen:
                    io = 'input' if wrt in abs2meta['input'] else 'output'
                    meta = abs2meta[io][wrt]
                    if wrt in local_ins:
                        vec = self._inputs
                    elif wrt in local_outs:
                        vec = self._outputs
                    else:
                        vec = None
                    if wrt in approx_wrt_idx:
                        sub_wrt_idx = approx_wrt_idx[wrt]
                        size = sub_wrt_idx.indexed_src_size
                        sub_wrt_idx = sub_wrt_idx.flat()
                    else:
                        sub_wrt_idx = _full_slice
                        size = abs2meta[io][wrt][szname]
                    end += size
                    dist_sizes = sizes[io][:, toidx[wrt]] if meta['distributed'] else None
                    yield wrt, start, end, vec, sub_wrt_idx, dist_sizes
                    start = end
        else:
            yield from super()._jac_wrt_iter(wrt_matches)

    def _update_wrt_matches(self, info):
        """
        Determine the list of wrt variables that match the wildcard(s) given in declare_coloring.

        Parameters
        ----------
        info : dict
            Coloring metadata dict.
        """
        if not (self._owns_approx_of or self.pathname):
            return

        wrt_color_patterns = info['wrt_patterns']

        info['wrt_matches'] = wrt_colors_matched = set()

        abs2prom = self._var_allprocs_abs2prom
        for _, wrt in self._get_approx_subjac_keys():
            if wrt in wrt_colors_matched:
                continue
            if wrt in abs2prom['output']:
                wrtprom = abs2prom['output'][wrt]
            else:
                wrtprom = abs2prom['input'][wrt]

            if wrt_color_patterns is None:
                wrt_colors_matched.add(wrt)
            else:
                for patt in wrt_color_patterns:
                    if patt == '*' or fnmatchcase(wrtprom, patt):
                        wrt_colors_matched.add(wrt)
                        break

        baselen = len(self.pathname) + 1 if self.pathname else 0
        info['wrt_matches_rel'] = [n[baselen:] for n in wrt_colors_matched]

        if info.get('dynamic') and info['coloring'] is None and self._owns_approx_of:
            if not wrt_colors_matched:
                raise ValueError("{}: Invalid 'wrt' variable(s) specified for colored approx "
                                 "partial options: {}.".format(self.msginfo, wrt_color_patterns))

    def _setup_approx_partials(self):
        """
        Add approximations for all approx derivs.
        """
        self._jacobian = DictionaryJacobian(system=self)

        abs2meta = self._var_allprocs_abs2meta
        info = self._coloring_info
        responses = self.get_responses(recurse=True, get_sizes=False, use_prom_ivc=False)

        if info['coloring'] is not None and (self._owns_approx_of is None or
                                             self._owns_approx_wrt is None):
            method = info['method']
        else:
            method = list(self._approx_schemes)[0]

        wrt_matches = self._get_static_wrt_matches()

        approx = self._get_approx_scheme(method)
        # reset the approx if necessary
        approx._wrt_meta = {}
        approx._reset()

        approx_keys = self._get_approx_subjac_keys()
        for key in approx_keys:
            left, right = key
            if left in responses and responses[left]['alias'] is not None:
                left = responses[left]['source']
            if right in responses and responses[right]['alias'] is not None:
                right = responses[right]['source']

            if key in self._subjacs_info:
                meta = self._subjacs_info[key]
            else:
                meta = SUBJAC_META_DEFAULTS.copy()

                if left == right:
                    size = abs2meta['output'][left]['size']
                    meta['rows'] = meta['cols'] = np.arange(size)
                    # All group approximations are treated as explicit components, so we
                    # have a -1 on the diagonal.
                    meta['val'] = np.full(size, -1.0)
                self._subjacs_info[key] = meta

            meta['method'] = method

            meta.update(self._owns_approx_jac_meta)

            if wrt_matches is None or right in wrt_matches:
                self._update_approx_coloring_meta(meta)

            if meta['val'] is None:
                if right in abs2meta['input']:
                    sz = abs2meta['input'][right]['size']
                else:
                    sz = abs2meta['output'][right]['size']
                shape = (abs2meta['output'][left]['size'], sz)
                meta['shape'] = shape
                if meta['rows'] is not None:  # subjac is sparse
                    meta['val'] = np.zeros(len(meta['rows']))
                else:
                    meta['val'] = np.zeros(shape)

            approx.add_approximation(key, self, meta)

        if self.pathname:
            abs_outs = self._var_allprocs_abs2meta['output']
            abs_ins = self._var_allprocs_abs2meta['input']
            # we're taking semi-total derivs for this group. Update _owns_approx_of
            # and _owns_approx_wrt so we can use the same approx code for totals and
            # semi-totals.  Also, the order must match order of vars in the output and
            # input vectors.
            wrtset = set([k[1] for k in approx_keys])
            self._owns_approx_of = list(abs_outs)
            self._owns_approx_wrt = [n for n in chain(abs_outs, abs_ins) if n in wrtset]
            self._owns_approx_jac = True

    def _setup_approx_coloring(self):
        """
        Ensure that if coloring is declared, approximations will be set up.
        """
        if self._coloring_info['coloring'] is not None:
            meta = self._coloring_info
            self.approx_totals(meta['method'], meta.get('step'), meta.get('form'))
        self._setup_approx_partials()

    def _setup_check(self):
        """
        Do any error checking on user's setup, before any other recursion happens.
        """
        info = self._coloring_info
        if (info['static'] or info['dynamic']) and self.pathname != '':
            msg = f"{self.msginfo}: semi-total coloring is currently not supported."
            raise RuntimeError(msg)

    def _update_approx_coloring_meta(self, meta):
        """
        Update metadata for a subjac based on coloring metadata.

        Parameters
        ----------
        meta : dict
            Metadata for a subjac.
        """
        info = self._coloring_info
        meta['coloring'] = True
        for name in ('method', 'step', 'form'):
            if name in info:
                meta[name] = info[name]

    def compute_sys_graph(self, comps_only=False, add_edge_info=True):
        """
        Compute a dependency graph for subsystems in this group.

        Variable connection information is stored in each edge of
        the system graph if comps_only is True and add_edge_info is True.

        Parameters
        ----------
        comps_only : bool (False)
            If True, return a graph of all components within this group
            or any of its descendants. No sub-groups will be included. Otherwise,
            a graph containing only direct children (both Components and Groups)
            of this group will be returned.
        add_edge_info : bool (True)
            If True and comps_only is also True, store variable connection information in each
            edge of the system graph.

        Returns
        -------
        DiGraph
            A directed graph containing names of subsystems and their connections.
        """
        graph = nx.DiGraph()

        if comps_only:
            # add all systems as nodes in the graph so they'll be there even if
            # unconnected.
            graph.add_nodes_from(self._ordered_comp_name_iter())

            edge_data = defaultdict(lambda: defaultdict(list))
            for in_abs, src_abs in self._conn_global_abs_in2out.items():
                src_sys = src_abs.rpartition('.')[0]
                tgt_sys = in_abs.rpartition('.')[0]

                # store var connection data in each system to system edge.
                if add_edge_info:
                    edge_data[(src_sys, tgt_sys)][src_abs].append(in_abs)
                else:
                    graph.add_edge(src_sys, tgt_sys)

            if add_edge_info:
                for (src_sys, tgt_sys), data in edge_data.items():
                    graph.add_edge(src_sys, tgt_sys, conns=data)
        else:
            systems = [s.name for s in self._subsystems_myproc]

            if self.comm.size > 1 and self._mpi_proc_allocator.parallel:
                newsys = set()
                for slist in self.comm.allgather(systems):
                    newsys.update(slist)
                systems = newsys

            # add all systems as nodes in the graph so they'll be there even if
            # unconnected.
            graph.add_nodes_from(systems)

            glen = self.pathname.count('.') + 1 if self.pathname else 0
            for in_abs, src_abs in self._conn_global_abs_in2out.items():
                if src_abs is not None:
                    src_sys = src_abs.split('.')[glen]
                    tgt_sys = in_abs.split('.')[glen]
                    if src_sys != tgt_sys:
                        graph.add_edge(src_sys, tgt_sys)

        return graph

    def _get_auto_ivc_out_val(self, tgts, vars_to_gather, abs2meta_in):
        # all tgts are continuous variables
        # only called from top level group
        info = None
        src_idx_found = []
        max_size = -1
        found_dup = False

        abs_in2prom_info = self._problem_meta['abs_in2prom_info']

        start_val = val = None
        val_shape = None
        chosen_tgt = None

        # first, find the auto_ivc output shape
        loc_tgts = [t for t in tgts if t in abs2meta_in]
        full_tgts = [t for t in loc_tgts if t not in abs_in2prom_info]
        if full_tgts:  # full variable connections without any src_indices
            val_shape = abs2meta_in[full_tgts[0]]['shape']
            for tgt in full_tgts:
                if tgt not in vars_to_gather:
                    found_dup = True
                    chosen_tgt = tgt
                    break
        else:
            plist_tgts = [tgt for tgt in loc_tgts if tgt in abs_in2prom_info]
            if plist_tgts:
                plists = [abs_in2prom_info[tgt] for tgt in plist_tgts]
                plens = [len(plist) for plist in plists]
                nlevels = max(plens)
                # find highest specification of src_shape in bfs order to shape the auto_ivc output
                for i in range(nlevels):
                    for tgt, plist, plen in zip(plist_tgts, plists, plens):
                        if i < plen:
                            pinfo = plist[i]
                            if pinfo is not None and pinfo.src_shape is not None:
                                val_shape = pinfo.src_shape
                                break
                    if val_shape is not None:
                        chosen_tgt = tgt
                        break

        if val_shape is not None:
            start_val = val = np.ones(val_shape)

        info = None
        for tgt in tgts:
            # if tgt in vars_to_gather and tgt not in abs2meta_in:
            if tgt in vars_to_gather and self.comm.rank != vars_to_gather[tgt]:
                if info is None or max_size < 0:
                    info = (tgt, np.zeros(0), True)
                    max_size = 0
                continue

            # if we get here, tgt is local
            meta = abs2meta_in[tgt]
            size = meta['size']
            value = meta['val']
            src_indices = None
            if tgt in abs_in2prom_info:
                # traverse down the promotes list, (abs_in2prom_info[tgt]), to get the
                # final src_indices down at the component level so we can set the value of
                # that component input into the appropriate place(s) in the auto_ivc output.
                # If a tgt has no src_indices anywhere, it will not be found in
                # abs_in2prom_info.
                newshape = val_shape
                for pinfo in abs_in2prom_info[tgt]:
                    if pinfo is None:
                        continue
                    inds, _, shape = pinfo
                    if inds is not None:
                        if shape is None:
                            shape = newshape
                            if inds._src_shape is None:
                                try:
                                    inds.set_src_shape(shape)
                                except IndexError:
                                    exc_class, exc, tb = sys.exc_info()
                                    self._collect_error(f"When promoting '{pinfo.prom}' from system"
                                                        f" '{pinfo.promoted_from}' with src_indices"
                                                        f" {inds} and src_shape {shape}: {exc}",
                                                        exc_type=exc_class, tback=tb,
                                                        ident=(pinfo.prom, pinfo.promoted_from))

                        if src_indices is None:
                            src_indices = inds
                        else:
                            sinds = convert_src_inds(src_indices, newshape, inds, shape)
                            # final src_indices are wrt original full sized source and are flat,
                            # so use val_shape and flat_src=True
                            src_indices = indexer(sinds, src_shape=val_shape, flat_src=True)
                        newshape = src_indices.indexed_src_shape

            if src_indices is None:
                src_indices = meta['src_indices']

            if src_indices is not None:
                if val is None:
                    if val_shape is None and not found_dup:
                        src_idx_found.append(tgt)
                    val = value
                else:
                    try:
                        if src_indices._flat_src:
                            val.ravel()[src_indices.flat()] = value.flat
                        else:
                            val[src_indices()] = value
                    except Exception as err:
                        src = self._conn_global_abs_in2out[tgt]
                        msg = f"{self.msginfo}: The source indices " + \
                              f"{src_indices} do not specify a " + \
                              f"valid shape for the connection '{src}' to " + \
                              f"'{tgt}'. (target shape=" + \
                              f"{meta['shape']}, indices_shape=" + \
                              f"{src_indices.indexed_src_shape}): {err}"
                        self._collect_error(msg, ident=(src, tgt))
                        continue
            else:
                if val is None:
                    val = value
                elif np.ndim(value) == 0:
                    if val.size > 1:
                        src = self._conn_global_abs_in2out[tgt]
                        self._collect_error(f"Shape of input '{tgt}', (), doesn't match shape "
                                            f"{val.shape}.", ident=(src, tgt))
                        continue
                elif np.squeeze(val).shape != np.squeeze(value).shape:
                    src = self._conn_global_abs_in2out[tgt]
                    self._collect_error(f"Shape of input '{tgt}', {value.shape}, doesn't match "
                                        f"shape {val.shape}.", ident=(src, tgt))
                    continue

                if val is not value:
                    if val.shape:
                        val = np.reshape(value, newshape=val.shape)
                    else:
                        val = value

                if tgt not in vars_to_gather:
                    found_dup = True

            if tgt == chosen_tgt:
                max_size = size
                info = (tgt, val, False)
            elif chosen_tgt is None and size > max_size:
                max_size = size
                info = (tgt, val, False)

            val = start_val

        if src_idx_found:  # auto_ivc connected to local vars with src_indices
            self._collect_error("Attaching src_indices to inputs requires that the shape of the "
                                "source variable is known, but the source shape for inputs "
                                f"{src_idx_found} is unknown. You can specify the src shape for "
                                "these inputs by setting 'val' or 'src_shape' in a call to "
                                "set_input_defaults, or by adding an IndepVarComp as the source.",
                                ident=(self.pathname, tuple(src_idx_found)))
            return None

        return info

    def _setup_auto_ivcs(self, mode):
        # only happens at top level
        from openmdao.core.indepvarcomp import _AutoIndepVarComp

        if self.comm.size > 1 and self._mpi_proc_allocator.parallel:
            raise RuntimeError("The top level system must not be a ParallelGroup.")

        # create the IndepVarComp that will contain all auto-ivc outputs
        self._auto_ivc = auto_ivc = _AutoIndepVarComp()
        auto_ivc.name = '_auto_ivc'
        auto_ivc.pathname = auto_ivc.name

        prom2auto = {}
        count = 0
        auto2tgt = {}
        abs2prom = self._var_allprocs_abs2prom['input']
        all_abs2meta = self._var_allprocs_abs2meta['input']
        conns = self._conn_global_abs_in2out
        auto_conns = {}

        for tgt in all_abs2meta:
            if tgt in conns:
                continue

            all_meta = all_abs2meta[tgt]
            if all_meta['distributed']:
                # OpenMDAO currently can't create an automatic IndepVarComp for inputs on
                # distributed components.
                raise RuntimeError(f'Distributed component input "{tgt}" requires an IndepVarComp.')

            prom = abs2prom[tgt]
            if prom in prom2auto:
                # multiple connected inputs w/o a src. Connect them to the same IVC
                src = prom2auto[prom][0]
                auto_conns[tgt] = src
            else:
                src = f"_auto_ivc.v{count}"
                count += 1
                prom2auto[prom] = (src, tgt)
                auto_conns[tgt] = src

            if src in auto2tgt:
                auto2tgt[src].append(tgt)
            else:
                auto2tgt[src] = [tgt]

        conns.update(auto_conns)
        auto_ivc.auto2tgt = auto2tgt

        abs2meta_in = self._var_abs2meta['input']
        vars2gather = self._vars_to_gather

        for src, tgts in auto2tgt.items():
            prom = self._var_allprocs_abs2prom['input'][tgts[0]]
            ret = self._get_auto_ivc_out_val(tgts, vars2gather, abs2meta_in)
            if ret is None:  # setup error occurred. Try to continue
                continue
            tgt, val, remote = ret
            prom = abs2prom[tgt]
            if prom not in self._group_inputs:
                self._group_inputs[prom] = [{'use_tgt': tgt, 'auto': True, 'path': self.pathname,
                                             'prom': prom}]
            else:
                self._group_inputs[prom][0]['use_tgt'] = tgt
            gmeta = self._group_inputs[prom][0]

            if 'units' in gmeta:
                units = gmeta['units']
            else:
                units = all_abs2meta[tgt]['units']

            if not remote and 'val' in gmeta:
                val = gmeta['val']

            if self.comm.size > 1:
                tgt_local_procs = set()
                # do a preliminary check to avoid the allgather if we can
                for t in tgts:
                    if t in vars2gather:
                        tgt_local_procs.add(vars2gather[t])
                    else:   # t is duplicated in all procs
                        break
                else:
                    if len(tgt_local_procs) < self.comm.size:  # don't have a local var in each proc
                        tgt_local_procs = set()
                        for t in self.comm.allgather(tgt):
                            if t in vars2gather:
                                tgt_local_procs.add(vars2gather[t])
                        if len(tgt_local_procs) > 1:
                            # the 'local' val can only exist on 1 proc (distrib auto_ivcs not
                            # allowed), so must consolidate onto one proc
                            rank = sorted(tgt_local_procs)[0]
                            if rank != self.comm.rank:
                                val = np.zeros(0)
                                remote = True

            relsrc = src.rsplit('.', 1)[-1]
            auto_ivc.add_output(relsrc, val=np.atleast_1d(val), units=units)
            if remote:
                auto_ivc._add_remote(relsrc)

        # have to sort to keep vars in sync because we may be doing bcasts
        for abs_in in sorted(self._var_allprocs_discrete['input']):
            if abs_in not in conns:  # unconnected, so connect the input to an _auto_ivc output
                prom = abs2prom[abs_in]
                val = _UNDEFINED

                if prom in prom2auto:
                    # multiple connected inputs w/o a src. Connect them to the same IVC
                    # check if they have different metadata, and if they do, there must be
                    # a group input defined that sets the default, else it's an error
                    conns[abs_in] = prom2auto[prom][0]
                else:
                    ivc_name = f"_auto_ivc.v{count}"
                    loc_out_name = ivc_name.rsplit('.', 1)[-1]
                    count += 1
                    prom2auto[prom] = (ivc_name, abs_in)
                    conns[abs_in] = ivc_name

                    if abs_in in self._var_abs2prom['input']:  # var is local
                        val = self._var_discrete['input'][abs_in]['val']
                    else:
                        val = None
                    if abs_in in vars2gather:
                        if vars2gather[abs_in] == self.comm.rank:
                            self.comm.bcast(val, root=vars2gather[abs_in])
                        else:
                            val = self.comm.bcast(None, root=vars2gather[abs_in])
                    auto_ivc.add_discrete_output(loc_out_name, val=val)

                src = conns[abs_in]
                if src in auto_ivc.auto2tgt:
                    auto_ivc.auto2tgt[src].append(abs_in)
                else:
                    auto_ivc.auto2tgt[src] = [abs_in]

        if not prom2auto:
            return auto_ivc

        auto_ivc._setup_procs(auto_ivc.pathname, self.comm, mode, self._problem_meta)
        auto_ivc._configure()
        auto_ivc._configure_check()
        auto_ivc._setup_var_data()

        # now update our own data structures based on the new auto_ivc component variables
        old = self._subsystems_allprocs
        self._subsystems_allprocs = allsubs = {}
        allsubs['_auto_ivc'] = _SysInfo(auto_ivc, 0)
        for i, (name, s) in enumerate(old.items()):
            allsubs[name] = s
            s.index = i + 1

        self._subsystems_myproc = [auto_ivc] + self._subsystems_myproc

        io = 'output'  # auto_ivc has only output vars
        old = self._var_allprocs_prom2abs_list[io]
        p2abs = {}
        for name in auto_ivc._var_allprocs_abs2meta[io]:
            p2abs[name] = [name]
        p2abs.update(old)
        self._var_allprocs_prom2abs_list[io] = p2abs

        # auto_ivc never promotes anything
        self._var_abs2prom[io].update({n: n for n in auto_ivc._var_abs2prom[io]})
        self._var_allprocs_abs2prom[io].update({n: n for n in
                                                auto_ivc._var_allprocs_abs2prom[io]})

        self._var_discrete[io].update({'_auto_ivc.' + k: v for k, v in
                                       auto_ivc._var_discrete[io].items()})
        self._var_allprocs_discrete[io].update(auto_ivc._var_allprocs_discrete[io])

        old = self._var_abs2meta[io]
        self._var_abs2meta[io] = {}
        self._var_abs2meta[io].update(auto_ivc._var_abs2meta[io])
        self._var_abs2meta[io].update(old)

        old = self._var_allprocs_abs2meta[io]
        self._var_allprocs_abs2meta[io] = {}
        self._var_allprocs_abs2meta[io].update(auto_ivc._var_allprocs_abs2meta[io])
        self._var_allprocs_abs2meta[io].update(old)

        self._approx_subjac_keys = None  # this will force re-initialization
        self._setup_procs_finished = True

        return auto_ivc

    @collect_errors
    def _resolve_ambiguous_input_meta(self):
        """
        Resolve ambiguous input units and values for auto_ivcs with multiple targets.

        This should only be called on the top level Group.
        """
        all_abs2meta_in = self._var_allprocs_abs2meta['input']
        all_abs2meta_out = self._var_allprocs_abs2meta['output']

        abs2prom = self._var_allprocs_abs2prom['input']
        abs2meta_in = self._var_abs2meta['input']
        all_discrete_outs = self._var_allprocs_discrete['output']
        all_discrete_ins = self._var_allprocs_discrete['input']

        for src, tgts in self._auto_ivc.auto2tgt.items():
            if len(tgts) < 2:
                continue
            if src not in all_discrete_outs:
                smeta = all_abs2meta_out[src]
                sunits = smeta['units'] if 'units' in smeta else None

            sval = self.get_val(src, kind='output', get_remote=True, from_src=False)
            errs = set()

            prom = abs2prom[tgts[0]]
            if prom in self._group_inputs:
                gmeta = self._group_inputs[prom][0]
            else:
                gmeta = {'path': self.pathname, 'prom': prom, 'auto': True}

            for tgt in tgts:
                tval = self.get_val(tgt, kind='input', get_remote=True, from_src=False)

                if tgt in all_discrete_ins:
                    if 'val' not in gmeta and sval != tval:
                        errs.add('val')
                else:
                    tmeta = all_abs2meta_in[tgt]
                    tunits = tmeta['units'] if 'units' in tmeta else None
                    if 'units' not in gmeta and sunits != tunits:

                        # Detect if either Source or Targe units are None.
                        if sunits is None or tunits is None:
                            errs.add('units')

                        elif _find_unit(sunits) != _find_unit(tunits):
                            errs.add('units')

                    if 'val' not in gmeta:
                        if tval.shape == sval.shape:
                            if _has_val_mismatch(tunits, tval, sunits, sval):
                                errs.add('val')
                        else:
                            if all_abs2meta_in[tgt]['has_src_indices'] and tgt in abs2meta_in:
                                if abs2meta_in[tgt]['flat_src_indices']:
                                    srcpart = sval.ravel()[abs2meta_in[tgt]['src_indices'].flat()]
                                else:
                                    srcpart = sval[abs2meta_in[tgt]['src_indices']()]
                                if _has_val_mismatch(tunits, tval, sunits, srcpart):
                                    errs.add('val')

            if errs:
                self._show_ambiguity_msg(prom, errs, tgts)
            elif src not in all_discrete_outs:
                gmeta['units'] = sunits

    def _show_ambiguity_msg(self, prom, metavars, tgts, metadata=None):
        errs = sorted(metavars)
        if metadata is None:
            meta = errs
        else:
            meta = sorted(metadata)
        inputs = sorted(tgts)
        gpath = common_subpath(tgts)
        if gpath == self.pathname:
            g = self
        else:
            g = self._get_subsystem(gpath)
        gprom = None

        # get promoted name relative to g
        if MPI and self.comm.size > 1:
            if g is not None and not g._is_local:
                g = None
            if self.comm.allreduce(int(g is not None)) < self.comm.size:
                # some procs have remote g
                if g is not None:
                    gprom = g._var_allprocs_abs2prom['input'][inputs[0]]
                proms = self.comm.allgather(gprom)
                for p in proms:
                    if p is not None:
                        gprom = p
                        break
        if gprom is None:
            gprom = g._var_allprocs_abs2prom['input'][inputs[0]]

        gname = f"Group named '{gpath}'" if gpath else 'model'
        args = ', '.join([f'{n}=?' for n in errs])
        self._collect_error(f"{self.msginfo}: The following inputs, {inputs}, promoted "
                            f"to '{prom}', are connected but their metadata entries {meta}"
                            f" differ. Call <group>.set_input_defaults('{gprom}', {args}), "
                            f"where <group> is the {gname} to remove the ambiguity.")

    def _ordered_comp_name_iter(self):
        """
        Yield contained component pathnames in order of execution.

        For components within ParallelGroups, true execution order is unknown so components
        will be ordered by rank within a ParallelGroup.
        """
        for s in self._subsystems_myproc:
            if isinstance(s, Group):
                yield from s._ordered_comp_name_iter()
            else:
                yield s.pathname

<<<<<<< HEAD
    def _solver_subsystem_iter(self, local_only=False):
        """
        Iterate over subsystems that are being optimized.

        If called on the top level Group when the Group is under an optimizer, this will
        iterate over only the subsystems required to obtain the desired objectives and constraints.

        Parameters
        ----------
        local_only : bool
            If True, only iterate over local subsystems.

        Yields
        ------
        System
            A subsystem.
        """
        opt_status = self._problem_meta['opt_status']

        if opt_status is None:
            # we're not under an optimizer loop, so return all subsystems
            if local_only:
                yield from self._subsystems_myproc
            else:
                for s, _ in self._subsystems_allprocs.values():
                    yield s
        else:
            for s, _ in self._subsystems_allprocs.values():
                if not local_only or s._is_local:
                    if s._run_on_opt[opt_status]:
                        yield s

    def _setup_iteration_lists(self):
        """
        Set up the lists containing the pre, iterated, and post subsets of systems.

        This should only be called on the top level Group.
        """
        assert self.pathname == '', "call setup_iteration_lists on the top level Group only!"

        dvs = self.get_design_vars(recurse=True, get_sizes=False, use_prom_ivc=False)
        dvs = set([meta['source'] for meta in dvs.values()])
        dvsystems = set([name.rpartition('.')[0] for name in dvs])

        responses = self.get_responses(recurse=True, get_sizes=False, use_prom_ivc=False)
        responses = [meta['source'] for meta in responses.values()]
        responsesystems = set([name.rpartition('.')[0] for name in responses])

        if not dvs or not responses:
            return

        graph = self.compute_sys_graph(comps_only=True, add_edge_info=False)

        # we don't want _auto_ivc dependency to force all subsystems to be iterated, so split
        # the _auto_ivc node into two nodes, one for design vars and one for everything else.
        if '_auto_ivc' in graph:
            graph.remove_node('_auto_ivc')
            graph.add_node('_auto_ivc_vois')
            graph.add_node('_auto_ivc_other')

            for tgt, src in self._conn_global_abs_in2out.items():
                if src.startswith('_auto_ivc.'):
                    if src in dvs:
                        graph.add_edge('_auto_ivc_vois', tgt.rpartition('.')[0])
                    else:
                        graph.add_edge('_auto_ivc_other', tgt.rpartition('.')[0])

        dvsystems.discard('_auto_ivc')
        if '_auto_ivc_vois' in graph:
            if len(list(graph.edges('_auto_ivc_vois'))):
                dvsystems.add('_auto_ivc_vois')

        # One way to determine the contents of the pre/opt/post sets is to add edges from the
        # response variable systems to the design variable systems (there are already edges,
        # directly or indirectly, from the design variable systems to the response variable systems)
        # and then find the strongly connected components of the resulting graph.  get_sccs_topo
        # returns the strongly connected components in topological order, so we can use it to give
        # us pre, iterated, and post subsets of the systems.

        # add edges between response systems and design variable systems to form a strongly
        # connected component for all systems involved in the optimization iteration.
        for respsys in responsesystems:
            for dvsys in dvsystems:
                graph.add_edge(respsys, dvsys)

        # find any groups that have a nl solver that computes gradients, because we can't
        # split up the systems in those groups without inserting zeros into the jacobian.
        grad_groups = []
        for s in self.system_iter(recurse=True, include_self=True, typ=Group):
            if s.nonlinear_solver is not None and s.nonlinear_solver.supports['gradients']:
                grad_groups.append(s.pathname)

        if grad_groups:
            if '' in grad_groups:
                issue_warning("The model has a nonlinear solver that computes gradients, so "
                              f"the entire model will be included in the optimization iteration.")
                return

            remaining = set(grad_groups)
            for name in sorted(grad_groups, key=lambda x: x.count('.')):
                prefix = name + '.'
                match = {n for n in remaining if n.startswith(prefix)}
                remaining -= match

            gradlist = '\n'.join(sorted(remaining))
            issue_warning("The following groups have a nonlinear solver that computes gradients "
                          f"and will be treated as atomic for the purposes of determining "
                          f"which systems are included in the optimization iteration: "
                          f"\n{gradlist}\n")

            # remaining groups are not contained within a higer level nl solver
            # using gradient group, so make new connections to/from them to
            # all systems that they contain.  This will force them to be
            # treated as 'atomic' within the graph, so that if they contain
            # any dv or response systems, or if their children are connected to
            # both dv *and* response systems, then all systems within them will
            # be included in the 'opt' set.
            G = list(graph)
            for grp in remaining:
                prefix = grp + '.'
                for node in G:
                    if node.startswith(prefix):
                        graph.add_edge(grp, node)
                        graph.add_edge(node, grp)

        sccs = get_sccs_topo(graph)
        pre = addto = set()
        post = set()
        iterated = set()
        for strong_con in sccs:
            if dvsystems.intersection(strong_con):
                for s in strong_con:
                    iterated.update(all_ancestors(s))
                addto = post
            else:
                for s in strong_con:
                    addto.update(all_ancestors(s))

        # change _auto_ivc_vois and _auto_ivc_other back to _auto_ivc.
        # Note that this could cause _auto_ivc to be in multiple places, but that's ok.
        for iterset in (pre, iterated, post):
            for name in ('_auto_ivc_other', '_auto_ivc_vois'):
                if name in iterset:
                    iterset.remove(name)
            if iterset:
                iterset.add('_auto_ivc')

        # remove _auto_ivc from pre and post if it's in iterated
        if '_auto_ivc' in iterated:
            pre.discard('_auto_ivc')
            post.discard('_auto_ivc')
        elif '_auto_ivc' in pre:
            post.discard('_auto_ivc')

        self._pre_systems = pre
        self._post_systems = post

        if pre:
            self._run_on_opt[_OptStatus.PRE] = True
        if post:
            self._run_on_opt[_OptStatus.POST] = True

        for s in self.system_iter(recurse=True):
            if s.pathname in iterated:
                s._run_on_opt[_OptStatus.OPTIMIZING] = True
            else:
                # set OPTIMIZING to False because its default value is True
                s._run_on_opt[_OptStatus.OPTIMIZING] = False

            if s.pathname in pre:
                s._run_on_opt[_OptStatus.PRE] = True
            if s.pathname in post:
                s._run_on_opt[_OptStatus.POST] = True
=======
    @property
    def model_options(self):
        """
        Get the model options from self._problem_meta.

        The user may change the contents of model_options to impact values sent
        to subsystems of this Group.

        Returns
        -------
        dict
            The model options metadata provided by the associated Problem object.
        """
        return self._problem_meta['model_options']
>>>>>>> c3355314
<|MERGE_RESOLUTION|>--- conflicted
+++ resolved
@@ -4360,7 +4360,6 @@
             else:
                 yield s.pathname
 
-<<<<<<< HEAD
     def _solver_subsystem_iter(self, local_only=False):
         """
         Iterate over subsystems that are being optimized.
@@ -4534,7 +4533,7 @@
                 s._run_on_opt[_OptStatus.PRE] = True
             if s.pathname in post:
                 s._run_on_opt[_OptStatus.POST] = True
-=======
+
     @property
     def model_options(self):
         """
@@ -4548,5 +4547,4 @@
         dict
             The model options metadata provided by the associated Problem object.
         """
-        return self._problem_meta['model_options']
->>>>>>> c3355314
+        return self._problem_meta['model_options']