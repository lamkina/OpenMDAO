--- conflicted
+++ resolved
@@ -85,47 +85,6 @@
         # Make sure we aren't iterating like crazy
         self.assertLess(prob.model.nonlinear_solver._iter_count, 8)
 
-<<<<<<< HEAD
-=======
-    def test_line_search_deprecated(self):
-        top = om.Problem()
-        top.model.add_subsystem('px', om.IndepVarComp('x', 1.0))
-        top.model.add_subsystem('comp', ImplCompTwoStates())
-        top.model.connect('px.x', 'comp.x')
-
-        top.model.nonlinear_solver = om.NewtonSolver(solve_subsystems=False)
-        top.model.nonlinear_solver.options['maxiter'] = 10
-        top.model.linear_solver = om.ScipyKrylov()
-
-        msg = "The 'line_search' attribute provides backwards compatibility with OpenMDAO 1.x ; " \
-              "use 'linesearch' instead."
-
-        with assert_warning(DeprecationWarning, msg):
-            top.model.nonlinear_solver.line_search = om.ArmijoGoldsteinLS(bound_enforcement='vector')
-
-        with assert_warning(DeprecationWarning, msg):
-            ls = top.model.nonlinear_solver.line_search
-
-        ls.options['maxiter'] = 10
-        ls.options['alpha'] = 1.0
-
-        top.setup()
-
-        # Test lower bound: should go to the lower bound and stall
-        top['px.x'] = 2.0
-        top['comp.y'] = 0.0
-        top['comp.z'] = 1.6
-        top.run_model()
-        assert_rel_error(self, top['comp.z'], 1.5, 1e-8)
-
-        # Test upper bound: should go to the upper bound and stall
-        top['px.x'] = 0.5
-        top['comp.y'] = 0.0
-        top['comp.z'] = 2.4
-        top.run_model()
-        assert_rel_error(self, top['comp.z'], 2.5, 1e-8)
-
->>>>>>> c558d442
     def test_sellar_derivs(self):
         # Test top level Sellar (i.e., not grouped).
         # Also, piggybacked testing that makes sure we only call apply_nonlinear
@@ -414,21 +373,13 @@
         model = prob.model
 
         g1 = model.g1
-<<<<<<< HEAD
-        g1.nonlinear_solver = om.NewtonSolver(rtol=1.0e-5)
+        g1.nonlinear_solver = om.NewtonSolver(solve_subsystems=False, rtol=1.0e-5)
         g1.nonlinear_solver.linesearch = None
         g1.linear_solver = om.DirectSolver()
 
         g2 = model.g2
-        g2.nonlinear_solver = om.NewtonSolver(rtol=1.0e-5)
+        g2.nonlinear_solver = om.NewtonSolver(solve_subsystems=False, rtol=1.0e-5)
         g2.nonlinear_solver.linesearch = None
-=======
-        g1.nonlinear_solver = om.NewtonSolver(solve_subsystems=False, rtol=1.0e-5)
-        g1.linear_solver = om.DirectSolver()
-
-        g2 = model.g2
-        g2.nonlinear_solver = om.NewtonSolver(solve_subsystems=False, rtol=1.0e-5)
->>>>>>> c558d442
         g2.linear_solver = om.DirectSolver()
 
         model.nonlinear_solver = om.NewtonSolver(solve_subsystems=True)
@@ -544,21 +495,13 @@
         model = prob.model
 
         g1 = model.g1
-<<<<<<< HEAD
-        g1.nonlinear_solver = om.NewtonSolver(rtol=1.0e-5)
+        g1.nonlinear_solver = om.NewtonSolver(solve_subsystems=False, rtol=1.0e-5)
         g1.nonlinear_solver.linesearch = None
         g1.linear_solver = om.DirectSolver()
 
         g2 = model.g2
-        g2.nonlinear_solver = om.NewtonSolver(rtol=1.0e-5)
+        g2.nonlinear_solver = om.NewtonSolver(solve_subsystems=False, rtol=1.0e-5)
         g2.nonlinear_solver.linesearch = None
-=======
-        g1.nonlinear_solver = om.NewtonSolver(solve_subsystems=False, rtol=1.0e-5)
-        g1.linear_solver = om.DirectSolver()
-
-        g2 = model.g2
-        g2.nonlinear_solver = om.NewtonSolver(solve_subsystems=False, rtol=1.0e-5)
->>>>>>> c558d442
         g2.linear_solver = om.DirectSolver()
 
         model.nonlinear_solver = om.NewtonSolver(solve_subsystems=True)
@@ -766,37 +709,6 @@
         prob.setup()
         prob.run_model()
 
-<<<<<<< HEAD
-=======
-    def test_err_on_maxiter_deprecated(self):
-        # Raise AnalysisError when it fails to converge
-
-        prob = om.Problem()
-        nlsolver = om.NewtonSolver(solve_subsystems=False)
-        prob.model = SellarDerivatives(nonlinear_solver=nlsolver,
-                                       linear_solver=om.LinearBlockGS())
-
-        nlsolver.options['err_on_maxiter'] = True
-        nlsolver.options['maxiter'] = 1
-
-        prob.setup()
-        prob.set_solver_print(level=0)
-
-        msg = "The 'err_on_maxiter' option provides backwards compatibility " + \
-        "with earlier version of OpenMDAO; use options['err_on_non_converge'] " + \
-        "instead."
-        #prob.final_setup()
-
-        with assert_warning(DeprecationWarning, msg):
-            prob.final_setup()
-
-        with self.assertRaises(om.AnalysisError) as context:
-            prob.run_model()
-
-        msg = "Solver 'NL: Newton' on system '' failed to converge in 1 iterations."
-        self.assertEqual(str(context.exception), msg)
-
->>>>>>> c558d442
     def test_err_on_non_converge(self):
         # Raise AnalysisError when it fails to converge
 
@@ -851,22 +763,6 @@
         msg = "Solver 'NL: Newton' on system 'g1' failed to converge in 1 iterations."
         self.assertEqual(str(context.exception), msg)
 
-    def test_reraise_child_analysiserror_deprecation_warning(self):
-
-        prob = om.Problem()
-        model = prob.model
-
-        model.nonlinear_solver = om.NewtonSolver()
-        model.linear_solver = om.ScipyKrylov(assemble_jac=True)
-        model.nonlinear_solver.options['solve_subsystems'] = True
-        model.nonlinear_solver.options['err_on_non_converge'] = True
-
-        prob.setup()
-
-        msg = "Deprecation warning: In V 3.x, reraise_child_analysiserror will default to False."
-        with assert_warning(DeprecationWarning, msg):
-            prob.run_model()
-
     def test_err_message_inf_nan(self):
 
         prob = om.Problem()
@@ -931,40 +827,23 @@
         J = prob.compute_totals()
         assert_rel_error(self, J['ecomp.y', 'p1.x'][0][0], -0.703467422498, 1e-6)
 
-<<<<<<< HEAD
-=======
-    def test_linsearch_3_deprecation(self):
-        prob = om.Problem(model=SellarDerivatives(nonlinear_solver=om.NewtonSolver(solve_subsystems=False)))
-
-        prob.setup()
-
-        msg = 'Deprecation warning: In V 3.0, the default Newton solver setup will change ' + \
-              'to use the BoundsEnforceLS line search.'
-
-        with assert_warning(DeprecationWarning, msg):
-            prob.final_setup()
-
-@unittest.skipUnless(MPI and PETScVector, "MPI and PETSc are required.")
-class MPITestCase(unittest.TestCase):
-    N_PROCS = 4
-
-    def test_comm_warning(self):
-
-        rank = MPI.COMM_WORLD.rank if MPI is not None else 0
-
-        prob = om.Problem(model=SellarDerivatives(nonlinear_solver=om.NewtonSolver(solve_subsystems=False)))
-
-        prob.setup()
-
-        msg = 'Deprecation warning: In V 3.0, the default Newton solver setup will change ' + \
-              'to use the BoundsEnforceLS line search.'
-        if rank == 0:
-            with assert_warning(DeprecationWarning, msg):
-                prob.final_setup()
-        else:
-            with assert_no_warning(DeprecationWarning, msg):
-                prob.final_setup()
->>>>>>> c558d442
+    def test_error_specify_solve_subsystems(self):
+        # Raise AnalysisError when it fails to converge
+
+        prob = om.Problem()
+        model = prob.model
+
+        model.nonlinear_solver = om.NewtonSolver()
+
+        prob.setup()
+
+        with self.assertRaises(ValueError) as context:
+            prob.run_model()
+
+        msg = "NewtonSolver in Group (<model>): solve_subsystems must be set by the user."
+        self.assertEqual(str(context.exception), msg)
+
+
 
 class TestNewtonFeatures(unittest.TestCase):
 
