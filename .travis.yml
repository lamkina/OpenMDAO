--- conflicted
+++ resolved
@@ -86,21 +86,15 @@
 - pip install --upgrade pip
 
 # install pyoptsparse
-<<<<<<< HEAD
-- wget https://bitbucket.org/mdolab/pyoptsparse/get/tip.zip;
-- unzip tip.zip;
-- cd mdolab-pyoptsparse*;
+- git clone https://github.com/mdolab/pyoptsparse.git;
+- cd pyoptsparse;
 # get SNOPT source, securely, if SNOPT_LOCATION is set.
 - if ["$SNOPT_LOCATION"]; then
-    cd pyoptsparse/pySNOPT/source;
+    cd pySNOPT/source;
     scp -r "$SNOPT_LOCATION" .;
-    cd ../../..;
+    cd ../..;
   fi
 # return to building pyoptsparse
-=======
-- git clone https://github.com/mdolab/pyoptsparse.git;
-- cd pyoptsparse;
->>>>>>> dbd38064
 - python setup.py install;
 - cd ..;
 
