--- conflicted
+++ resolved
@@ -2,11 +2,7 @@
 
 from __future__ import division
 
-<<<<<<< HEAD
-import fnmatch
-=======
 from fnmatch import fnmatchcase
->>>>>>> 56ff8e2c
 import numpy
 from itertools import product
 from six import string_types, iteritems
@@ -343,28 +339,17 @@
         tvlists = (('output', outs), ('input', ins))
 
         for (of_pattern, wrt_pattern), meta in iteritems(self._subjacs_info):
-<<<<<<< HEAD
-            of_matches = fnmatch.filter(outs, of_pattern)
-            for typ, vnames in tvlists:
-                wrt_matches = fnmatch.filter(vnames, wrt_pattern)
-=======
             of_matches = [name for name in outs if fnmatchcase(name, of_pattern)]
             for typ, vnames in tvlists:
                 wrt_matches = [name for name in vnames if fnmatchcase(name, wrt_pattern)]
->>>>>>> 56ff8e2c
                 for (of, wrt) in product(of_matches, wrt_matches):
                     yield (of, wrt), meta, typ
 
     def _check_partials_meta(self, key, meta):
         """Check a given partial derivative and metadata for the correct shapes.
 
-<<<<<<< HEAD
-        Args
-        ----
-=======
-        Parameters
-        ----------
->>>>>>> 56ff8e2c
+        Parameters
+        ----------
         key : tuple(str,str)
             The of/wrt pair defining the partial derivative.
         meta : dict
