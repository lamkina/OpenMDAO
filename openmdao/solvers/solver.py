--- conflicted
+++ resolved
@@ -179,14 +179,11 @@
         name : str
             name of the subsolver.
         solver : <Solver>
-<<<<<<< HEAD
-=======
             the subsolver instance.
 
         Returns
         -------
         <Solver>
->>>>>>> d947d553
             the subsolver instance.
         """
         self.options['subsolvers'][name] = solver
