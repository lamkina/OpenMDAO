# Makefile for Sphinx documentation
#

# You can set these variables from the command line.
SPHINXOPTS    =
SPHINXBUILD   = sphinx-build
PAPER         =
BUILDDIR      = _build
TUTORIALSDIR  = usr-guide/tutorials

# User-friendly check for sphinx-build
ifeq ($(shell which $(SPHINXBUILD) >/dev/null 2>&1; echo $$?), 1)
$(error The '$(SPHINXBUILD)' command was not found. Make sure you have Sphinx installed, then set the SPHINXBUILD environment variable to point to the full path of the '$(SPHINXBUILD)' executable. Alternatively you can add the directory with the executable to your PATH. If you don't have Sphinx installed, grab it from http://sphinx-doc.org/)
endif

SPHINX_VERSION := $(shell $(SPHINXBUILD) --version)
ifeq (,$(findstring 1.5, $(SPHINX_VERSION)))
$(error Version 1.5 of Sphinx is required, but $(SPHINX_VERSION) was found.  Upgrade via 'pip install --upgrade sphinx' or get the latest from http://sphinx-doc.org/)
endif

# Internal variables.
PAPEROPT_a4     = -D latex_paper_size=a4
PAPEROPT_letter = -D latex_paper_size=letter
ALLSPHINXOPTS   = -d $(BUILDDIR)/doctrees $(PAPEROPT_$(PAPER)) $(SPHINXOPTS) .
# the i18n builder cannot share the environment and doctrees with the others
I18NSPHINXOPTS  = $(PAPEROPT_$(PAPER)) $(SPHINXOPTS) .

.PHONY: help clean html dirhtml singlehtml pickle json htmlhelp qthelp devhelp epub latex latexpdf text man changes linkcheck doctest coverage gettext

#first item in makefile is default action of "make"
html-update:
	$(SPHINXBUILD) -b html $(ALLSPHINXOPTS)  $(BUILDDIR)/html
<<<<<<< HEAD
=======

single:
	#to remake a file based on its dependecy (e.g. code-embed) changing, not its rst file
	touch $$file
	$(SPHINXBUILD) -b html $(ALLSPHINXOPTS) $(BUILDDIR)/html
>>>>>>> f1d22f48

clean:
	rm -rf $(BUILDDIR)/*
	rm -rf _srcdocs/usr
	#rm -rf _srcdocs/dev
	rm -rf tags
	rm -rf tmp
	rm feature_docs_unit_test_db.sqlite

mock:
	@(python -c "import mock" >/dev/null 2>&1) || (echo "The 'mock' package \
	is required to build the docs. Install with:\n pip install mock"; exit 1)

redbaron:
	@(python -c "import redbaron" >/dev/null 2>&1) || (echo "The 'redbaron' package \
	is required to build the docs. Install with:\n pip install redbaron"; exit 1)

all: mock redbaron
	# Cleaning up previously-generated files before docbuild
	# rm -rf $(BUILDDIR)/*
	rm -rf _srcdocs/usr
<<<<<<< HEAD
	rm -rf _srcdocs/dev
=======
	#rm -rf _srcdocs/dev
>>>>>>> f1d22f48

	# Running things before docbuild
	python _utils/preprocess_tags.py
	python _utils/create_feature_docs_unit_test_db.py

	# Doing the first command in the background does two builds in parallel
	#       dev docs get built into tmp/moved into _build later
	#       to avoid race to create dirs.
	$(SPHINXBUILD) -b html $(ALLSPHINXOPTS) $(BUILDDIR)/html -t "usr"
	#$(SPHINXBUILD) -b html -d tmp/doctrees  . tmp/html -t "dev"

	# Making dirs in which to move things, moving things (parallel build prob)
	#mkdir $(BUILDDIR)/html/_srcdocs/dev
	#mkdir $(BUILDDIR)/doctrees/_srcdocs/dev
	#cp -R tmp/html/_srcdocs/dev $(BUILDDIR)/html/_srcdocs
	#cp -R tmp/doctrees/_srcdocs/dev $(BUILDDIR)/doctrees/_srcdocs

	# post-game clean-up
	rm feature_docs_unit_test_db.sqlite
	#rm -rf tmp

	@echo
	@echo "Build finished. The HTML pages are in $(BUILDDIR)/html."

html: all

help:
	@echo "Please use 'make <target>' where <target> is one of"
	@echo "  html       to make standalone HTML files"
	@echo "  dirhtml    to make HTML files named index.html in directories"
	@echo "  singlehtml to make a single large HTML file"
	@echo "  pickle     to make pickle files"
	@echo "  json       to make JSON files"
	@echo "  htmlhelp   to make HTML files and a HTML help project"
	@echo "  qthelp     to make HTML files and a qthelp project"
	@echo "  applehelp  to make an Apple Help Book"
	@echo "  devhelp    to make HTML files and a Devhelp project"
	@echo "  epub       to make an epub"
	@echo "  latex      to make LaTeX files, you can set PAPER=a4 or PAPER=letter"
	@echo "  latexpdf   to make LaTeX files and run them through pdflatex"
	@echo "  latexpdfja to make LaTeX files and run them through platex/dvipdfmx"
	@echo "  text       to make text files"
	@echo "  man        to make manual pages"
	@echo "  texinfo    to make Texinfo files"
	@echo "  info       to make Texinfo files and run them through makeinfo"
	@echo "  gettext    to make PO message catalogs"
	@echo "  changes    to make an overview of all changed/added/deprecated items"
	@echo "  xml        to make Docutils-native XML files"
	@echo "  pseudoxml  to make pseudoxml-XML files for display purposes"
	@echo "  linkcheck  to check all external links for integrity"
	@echo "  doctest    to run all doctests embedded in the documentation (if enabled)"
	@echo "  coverage   to run coverage check of the documentation (if enabled)"

dirhtml:
	$(SPHINXBUILD) -b dirhtml $(ALLSPHINXOPTS) $(BUILDDIR)/dirhtml
	@echo
	@echo "Build finished. The HTML pages are in $(BUILDDIR)/dirhtml."

singlehtml:
	$(SPHINXBUILD) -b singlehtml $(ALLSPHINXOPTS) $(BUILDDIR)/singlehtml
	@echo
	@echo "Build finished. The HTML page is in $(BUILDDIR)/singlehtml."

pickle:
	$(SPHINXBUILD) -b pickle $(ALLSPHINXOPTS) $(BUILDDIR)/pickle
	@echo
	@echo "Build finished; now you can process the pickle files."

json:
	$(SPHINXBUILD) -b json $(ALLSPHINXOPTS) $(BUILDDIR)/json
	@echo
	@echo "Build finished; now you can process the JSON files."

htmlhelp:
	$(SPHINXBUILD) -b htmlhelp $(ALLSPHINXOPTS) $(BUILDDIR)/htmlhelp
	@echo
	@echo "Build finished; now you can run HTML Help Workshop with the" \
	      ".hhp project file in $(BUILDDIR)/htmlhelp."

qthelp:
	$(SPHINXBUILD) -b qthelp $(ALLSPHINXOPTS) $(BUILDDIR)/qthelp
	@echo
	@echo "Build finished; now you can run "qcollectiongenerator" with the" \
	      ".qhcp project file in $(BUILDDIR)/qthelp, like this:"
	@echo "# qcollectiongenerator $(BUILDDIR)/qthelp/OpenMDAO.qhcp"
	@echo "To view the help file:"
	@echo "# assistant -collectionFile $(BUILDDIR)/qthelp/OpenMDAO.qhc"

applehelp:
	$(SPHINXBUILD) -b applehelp $(ALLSPHINXOPTS) $(BUILDDIR)/applehelp
	@echo
	@echo "Build finished. The help book is in $(BUILDDIR)/applehelp."
	@echo "N.B. You won't be able to view it unless you put it in" \
	      "~/Library/Documentation/Help or install it in your application" \
	      "bundle."

devhelp:
	$(SPHINXBUILD) -b devhelp $(ALLSPHINXOPTS) $(BUILDDIR)/devhelp
	@echo
	@echo "Build finished."
	@echo "To view the help file:"
	@echo "# mkdir -p $$HOME/.local/share/devhelp/OpenMDAO"
	@echo "# ln -s $(BUILDDIR)/devhelp $$HOME/.local/share/devhelp/OpenMDAO"
	@echo "# devhelp"

epub:
	$(SPHINXBUILD) -b epub $(ALLSPHINXOPTS) $(BUILDDIR)/epub
	@echo
	@echo "Build finished. The epub file is in $(BUILDDIR)/epub."

latex:
	$(SPHINXBUILD) -b latex $(ALLSPHINXOPTS) $(BUILDDIR)/latex
	@echo
	@echo "Build finished; the LaTeX files are in $(BUILDDIR)/latex."
	@echo "Run 'make' in that directory to run these through (pdf)latex" \
	      "(use 'make latexpdf' here to do that automatically)."

latexpdf:
	$(SPHINXBUILD) -b latex $(ALLSPHINXOPTS) $(BUILDDIR)/latex
	@echo "Running LaTeX files through pdflatex..."
	$(MAKE) -C $(BUILDDIR)/latex all-pdf
	@echo "pdflatex finished; the PDF files are in $(BUILDDIR)/latex."

latexpdfja:
	$(SPHINXBUILD) -b latex $(ALLSPHINXOPTS) $(BUILDDIR)/latex
	@echo "Running LaTeX files through platex and dvipdfmx..."
	$(MAKE) -C $(BUILDDIR)/latex all-pdf-ja
	@echo "pdflatex finished; the PDF files are in $(BUILDDIR)/latex."

text:
	$(SPHINXBUILD) -b text $(ALLSPHINXOPTS) $(BUILDDIR)/text
	@echo
	@echo "Build finished. The text files are in $(BUILDDIR)/text."

man:
	$(SPHINXBUILD) -b man $(ALLSPHINXOPTS) $(BUILDDIR)/man
	@echo
	@echo "Build finished. The manual pages are in $(BUILDDIR)/man."

texinfo:
	$(SPHINXBUILD) -b texinfo $(ALLSPHINXOPTS) $(BUILDDIR)/texinfo
	@echo
	@echo "Build finished. The Texinfo files are in $(BUILDDIR)/texinfo."
	@echo "Run 'make' in that directory to run these through makeinfo" \
	      "(use 'make info' here to do that automatically)."

info:
	$(SPHINXBUILD) -b texinfo $(ALLSPHINXOPTS) $(BUILDDIR)/texinfo
	@echo "Running Texinfo files through makeinfo..."
	make -C $(BUILDDIR)/texinfo info
	@echo "makeinfo finished; the Info files are in $(BUILDDIR)/texinfo."

gettext:
	$(SPHINXBUILD) -b gettext $(I18NSPHINXOPTS) $(BUILDDIR)/locale
	@echo
	@echo "Build finished. The message catalogs are in $(BUILDDIR)/locale."

changes:
	$(SPHINXBUILD) -b changes $(ALLSPHINXOPTS) $(BUILDDIR)/changes
	@echo
	@echo "The overview file is in $(BUILDDIR)/changes."

linkcheck:
	$(SPHINXBUILD) -b linkcheck $(ALLSPHINXOPTS) $(BUILDDIR)/linkcheck
	@echo
	@echo "Link check complete; look for any errors in the above output " \
	      "or in $(BUILDDIR)/linkcheck/output.txt."

doctest:
	$(SPHINXBUILD) -b doctest $(ALLSPHINXOPTS) $(BUILDDIR)/doctest
	@echo "Testing of doctests in the sources finished, look at the " \
	      "results in $(BUILDDIR)/doctest/output.txt."

coverage:
	$(SPHINXBUILD) -b coverage $(ALLSPHINXOPTS) $(BUILDDIR)/coverage
	@echo "Testing of coverage in the sources finished, look at the " \
	      "results in $(BUILDDIR)/coverage/python.txt."

xml:
	$(SPHINXBUILD) -b xml $(ALLSPHINXOPTS) $(BUILDDIR)/xml
	@echo
	@echo "Build finished. The XML files are in $(BUILDDIR)/xml."

pseudoxml:
	$(SPHINXBUILD) -b pseudoxml $(ALLSPHINXOPTS) $(BUILDDIR)/pseudoxml
	@echo
	@echo "Build finished. The pseudo-XML files are in $(BUILDDIR)/pseudoxml."<|MERGE_RESOLUTION|>--- conflicted
+++ resolved
@@ -30,14 +30,11 @@
 #first item in makefile is default action of "make"
 html-update:
 	$(SPHINXBUILD) -b html $(ALLSPHINXOPTS)  $(BUILDDIR)/html
-<<<<<<< HEAD
-=======
 
 single:
 	#to remake a file based on its dependecy (e.g. code-embed) changing, not its rst file
 	touch $$file
 	$(SPHINXBUILD) -b html $(ALLSPHINXOPTS) $(BUILDDIR)/html
->>>>>>> f1d22f48
 
 clean:
 	rm -rf $(BUILDDIR)/*
@@ -59,11 +56,7 @@
 	# Cleaning up previously-generated files before docbuild
 	# rm -rf $(BUILDDIR)/*
 	rm -rf _srcdocs/usr
-<<<<<<< HEAD
-	rm -rf _srcdocs/dev
-=======
 	#rm -rf _srcdocs/dev
->>>>>>> f1d22f48
 
 	# Running things before docbuild
 	python _utils/preprocess_tags.py
