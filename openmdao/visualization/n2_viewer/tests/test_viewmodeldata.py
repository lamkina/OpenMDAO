--- conflicted
+++ resolved
@@ -291,7 +291,6 @@
             expected_responses_names,
         )
 
-<<<<<<< HEAD
     def test_viewer_data_from_subgroup(self):
         """
         Test error message when asking for viewer data for a subgroup.
@@ -317,7 +316,7 @@
             _get_viewer_data(None)
 
         self.assertEquals(str(cm.exception), msg)
-=======
+
     def test_handle_ndarray_system_option(self):
         class SystemWithNdArrayOption(ExplicitComponent):
             def initialize(self):
@@ -337,7 +336,6 @@
         model_viewer_data = _get_viewer_data(prob)
         numpy.testing.assert_equal(model_viewer_data['tree']['children'][0]['options']['arr'],
                                    numpy.ones(2))
->>>>>>> da80c4c3
 
     def test_n2_from_problem(self):
         """
