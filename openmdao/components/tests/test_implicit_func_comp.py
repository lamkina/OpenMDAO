import unittest
import math

import numpy as np
from scipy.optimize import newton

import openmdao.api as om
from openmdao.utils.assert_utils import assert_near_equal, assert_check_partials, assert_check_totals
import openmdao.func_api as omf

<<<<<<< HEAD
try:
    import jax.numpy as jnp
except ImportError:
    jax = None
=======
from openmdao.core.tests.test_fd_color import _check_partial_matrix


def _partials_implicit_2in2out(mode, method, use_jit):

    def apply_nl(x1, x2, y1, y2):
        mat = np.array([[0.11534105, 0.9799784 , 0.        , 0.86227559, 0.        ],
                        [0.        , 0.20731316, 0.89688114, 0.96884353, 0.        ],
                        [0.        , 0.        , 0.97299632, 0.68203646, 0.75099805],
                        [0.42413042, 0.7716147 , 0.        , 0.        , 0.        ],
                        [0.        , 0.        , 0.51819104, 0.        , 0.43046408]])
        vec = np.hstack((x1 - y1, x2 - y2))
        result = mat.dot(vec)
        return result[:3], result[3:]

    f = (omf.wrap(apply_nl)
            .add_input('x1', shape=3)
            .add_input('x2', shape=2)
            .add_output('y1', resid='R_y1', shape=3)
            .add_output('y2', resid='R_y2', shape=2)
            .declare_partials(of='*', wrt='*', method=method)
        )

    prob = om.Problem()
    model = prob.model

    comp = model.add_subsystem('comp', om.ImplicitFuncComp(f, use_jit=use_jit))
    comp.nonlinear_solver = om.NewtonSolver(solve_subsystems=False, iprint=0)
    comp.linear_solver = om.DirectSolver()

    prob.setup(check=False, mode=mode)

    prob['comp.y1'] = -3.
    prob['comp.y2'] = 3
    prob.set_solver_print(level=0)
    prob.run_model()

    jac = comp._jacobian._subjacs_info
    # redefining the same mat as used above here because mat above needs to be
    # internal to the func in order to be contained in a jax_context (which converts
    # np to jnp and numpy to jnp to make jax happy but allowing user to define the function
    # using normal numpy)
    check = np.array([[0.11534105, 0.9799784 , 0.        , 0.86227559, 0.        ],
                        [0.        , 0.20731316, 0.89688114, 0.96884353, 0.        ],
                        [0.        , 0.        , 0.97299632, 0.68203646, 0.75099805],
                        [0.42413042, 0.7716147 , 0.        , 0.        , 0.        ],
                        [0.        , 0.        , 0.51819104, 0.        , 0.43046408]])
    _check_partial_matrix(comp, jac, check, method)
>>>>>>> 70394a38


class TestImplicitFuncComp(unittest.TestCase):
    def test_apply_nonlinear_linsys(self):

        x_=np.array([1, 2, -3])
        A = np.array([[5.0, -3.0, 2.0], [1.0, 7.0, -4.0], [1.0, 0.0, 8.0]])
        b = A.dot(x_)

        def resid_func(A, b, x):
            rx = A.dot(x) - b
            return rx

        f = (omf.wrap(resid_func)
                .add_input('A', shape=A.shape)
                .add_input('b', shape=b.shape)
                .add_output('x', resid='rx', val=x_))

        prob = om.Problem()
        model = prob.model

        model.add_subsystem('p1', om.IndepVarComp('A', A))
        model.add_subsystem('p2', om.IndepVarComp('b', b))

        lingrp = model.add_subsystem('lingrp', om.Group(), promotes=['*'])
        lingrp.add_subsystem('lin', om.ImplicitFuncComp(f))

        model.connect('p1.A', 'lin.A')
        model.connect('p2.b', 'lin.b')

        prob.setup()

        lingrp.linear_solver = om.ScipyKrylov()

        prob.set_solver_print(level=0)
        prob.run_model()

        assert_near_equal(prob['lin.x'], x_, .0001)
        assert_near_equal(prob.model._residuals.get_norm(), 0.0, 1e-10)

        model.run_apply_nonlinear()

        with model._scaled_context_all():
            val = model.lingrp.lin._residuals['x']
            assert_near_equal(val, np.zeros((3, )), tolerance=1e-8)

    def test_apply_nonlinear_linsys_coloring(self):

        x_=np.array([1, 2, -3])
        A = np.array([[5.0, 0., 2.0], [1.0, 7.0, 0.], [1.0, 0.0, 0.]])
        b = A.dot(x_)

        def resid_func(A, b, x):
            rx = A.dot(x) - b
            return rx

        f = (omf.wrap(resid_func)
                .add_input('A', shape=A.shape)
                .add_input('b', shape=b.shape)
                .add_output('x', resid='rx', val=x_)
                .declare_coloring(wrt='*', method='cs')
                )

        prob = om.Problem()
        model = prob.model

        model.add_subsystem('p1', om.IndepVarComp('A', A))
        model.add_subsystem('p2', om.IndepVarComp('b', b))

        comp = model.add_subsystem('comp', om.ImplicitFuncComp(f))

        comp.nonlinear_solver = om.NewtonSolver(solve_subsystems=False, iprint=0)
        comp.linear_solver = om.DirectSolver(assemble_jac=True)

        model.connect('p1.A', 'comp.A')
        model.connect('p2.b', 'comp.b')

        prob.setup()

        prob.set_solver_print(level=0)
        prob.run_model()

        assert_check_partials(prob.check_partials(includes=['comp'], out_stream=None), atol=1e-5)
        assert_check_totals(prob.check_totals(of=['comp.x'], wrt=['comp.A', 'comp.b'], out_stream=None), atol=3e-5, rtol=3e-5)

    def test_component_model_w_linearize(self):

        def apply_nonlinear(z, x, y1, y2, R_y1, R_y2):

            z0 = z[0]
            z1 = z[1]

            return 0., (y1**.5 + z0 + z1) - y2, (z0**2 + z1 + x - 0.2*y2) - y1 - R_y1, (y1**.5 + z0 + z1) - y2 - R_y2

        f = (omf.wrap(apply_nonlinear)
                .add_input('z', val=np.array([-1., -1.]))
                .add_input('x', val=2.)
                .add_output('y1', resid='r_y1')
                .add_output('y2', resid='r_y2')
                .add_output('R_y1', resid='r_R_y1')
                .add_output('R_y2', resid='r_R_y1')
                .declare_partials('y1', 'y1')
                .declare_partials('y2', ['z', 'y1', 'y2'])
                .declare_partials('R_y1', ['R_y1', 'x', 'z', 'y1', 'y2'])
                .declare_partials('R_y2', ['R_y2','z', 'y1', 'y2']))

        def linearize(z, x, y1, y2, R_y1, R_y2, J):

            J['y1', 'y1'] = -1.
            J['R_y1','R_y1'] = -1

            J['R_y1', 'x'] = [1]
            J['R_y1', 'z'] = [2*z[0], 1]
            J['R_y1', 'y1'] = -1.
            J['R_y1', 'y2'] = -0.2

            J['y2','y2'] = -1

            J['R_y2','R_y2'] = -1
            J['y2','z'] = [1, 1]
            J['y2','y1'] = 0.5*y1**-0.5

            J['R_y2','y2'] = -1
            J['R_y2','z'] = [1, 1]
            J['R_y2','y1'] = 0.5*y1**-0.5

        p_opt = om.Problem()

        p_opt.model = om.ImplicitFuncComp(f, linearize=linearize,)

        p_opt.model.nonlinear_solver = om.NewtonSolver(solve_subsystems=False, iprint=0)
        p_opt.model.linear_solver = om.DirectSolver(assemble_jac=True)

        p_opt.driver = om.ScipyOptimizeDriver()
        p_opt.driver.options['disp'] = False

        p_opt.model.add_design_var('y1', lower=-10, upper=10)
        p_opt.model.add_constraint('R_y1', equals=0)

        p_opt.model.add_objective('y2')

        p_opt.setup()

        # set
        p_opt['y2'] = 5
        p_opt['y1'] = 5

        p_opt.run_driver()

        np.testing.assert_almost_equal(p_opt['y1'], 2.109516506074582, decimal=5)
        np.testing.assert_almost_equal(p_opt['y2'], -0.5475825303740725, decimal=5)
        np.testing.assert_almost_equal(p_opt['x'], 2.0, decimal=5)
        np.testing.assert_almost_equal(p_opt['z'], np.array([-1., -1.]), decimal=5)

    def test_apply_nonlinear(self):

        def apply_nl(a, b, c, x):
            R_x = a * x ** 2 + b * x + c
            return R_x

        f = (omf.wrap(apply_nl)
                .add_output('x', resid='R_x', val=0.0)
                .declare_partials(of='*', wrt='*', method='cs')
                )

        p = om.Problem()
        p.model.add_subsystem('comp', om.ImplicitFuncComp(f))

        # need this since comp is implicit and doesn't have a solve_linear
        p.model.linear_solver = om.DirectSolver()
        p.model.nonlinear_solver = om.NewtonSolver(solve_subsystems=False, iprint=0)

        p.setup()

        p.set_val('comp.a', 2.)
        p.set_val('comp.b', -8.)
        p.set_val('comp.c', 6.)
        p.run_model()

        assert_check_partials(p.check_partials(includes=['comp'], out_stream=None), atol=1e-5)
        assert_check_totals(p.check_totals(of=['comp.x'], wrt=['comp.a', 'comp.b', 'comp.c'], out_stream=None))

    def test_apply_nonlinear_option(self):

        def apply_nl(a, b, c, x, opt):
            R_x = a * x ** 2 + b * x + c
            if opt == 'foo':
                R_x = -R_x
            return R_x

        f = (omf.wrap(apply_nl)
                .add_output('x', resid='R_x', val=0.0)
                .declare_option('opt', default='foo')
                .declare_partials(of='*', wrt='*', method='cs')
                )

        p = om.Problem()
        p.model.add_subsystem('comp', om.ImplicitFuncComp(f))

        # need this since comp is implicit and doesn't have a solve_linear
        p.model.linear_solver = om.DirectSolver()
        p.model.nonlinear_solver = om.NewtonSolver(solve_subsystems=False, iprint=0)

        p.setup()

        p.set_val('comp.a', 2.)
        p.set_val('comp.b', -8.)
        p.set_val('comp.c', 6.)
        p.run_model()

        assert_check_partials(p.check_partials(includes=['comp'], out_stream=None), atol=1e-5)
        assert_check_totals(p.check_totals(of=['comp.x'], wrt=['comp.a', 'comp.b', 'comp.c'], out_stream=None))

    def test_apply_nonlinear_no_method(self):

        def apply_nl(a, b, c, x):
            R_x = a * x ** 2 + b * x + c
            return R_x

        f = (omf.wrap(apply_nl)
                .add_output('x', resid='R_x', val=0.0)
                .declare_partials(of='*', wrt='*')
                )

        p = om.Problem()
        p.model.add_subsystem('comp', om.ImplicitFuncComp(f))

        p.setup()

        with self.assertRaises(RuntimeError) as cm:
            p.run_model()

        self.assertEqual(cm.exception.args[0],
                         "'comp' <class ImplicitFuncComp>: declare_partials must be called with method equal to 'cs', 'fd', or 'jax'.")

    def test_solve_nonlinear(self):

        def apply_nl(a, b, c, x):
            R_x = a * x ** 2 + b * x + c
            return R_x

        def solve_nl(a, b, c, x):
            x = (-b + (b ** 2 - 4 * a * c) ** 0.5) / (2 * a)
            return x

        f = (omf.wrap(apply_nl)
                .add_output('x', resid='R_x', val=0.0)
                .declare_partials(of='*', wrt='*', method='cs')
                )

        p = om.Problem()
        p.model.add_subsystem('comp', om.ImplicitFuncComp(f, solve_nonlinear=solve_nl))

        # need this since comp is implicit and doesn't have a solve_linear
        p.model.linear_solver = om.DirectSolver()

        p.setup()

        p.set_val('comp.a', 2.)
        p.set_val('comp.b', -8.)
        p.set_val('comp.c', 6.)
        p.run_model()

        assert_check_partials(p.check_partials(includes=['comp'], out_stream=None), atol=1e-5)
        assert_check_totals(p.check_totals(of=['comp.x'], wrt=['comp.a', 'comp.b', 'comp.c'], out_stream=None))

    def _solve_lin_nl_linearize(self, mode):

        def apply_nl(a, b, c, x):
            R_x = a * x ** 2 + b * x + c
            return R_x

        def solve_nl(a, b, c, x):
            x = (-b + (b ** 2 - 4 * a * c) ** 0.5) / (2 * a)
            return x

        def linearize(a, b, c, x, partials):
            partials['x', 'a'] = x ** 2
            partials['x', 'b'] = x
            partials['x', 'c'] = 1.0
            partials['x', 'x'] = 2 * a * x + b

            inv_jac = 1.0 / (2 * a * x + b)
            return inv_jac

        def solve_linear(d_x, mode, inv_jac):
            if mode == 'fwd':
                d_x = inv_jac * d_x
                return d_x
            elif mode == 'rev':
                dR_x = inv_jac * d_x
                return dR_x

        f = (omf.wrap(apply_nl)
                .add_output('x', resid='R_x', val=0.0)
                .declare_partials(of='*', wrt='*')
                )

        p = om.Problem()
        p.model.add_subsystem('comp', om.ImplicitFuncComp(f,
                                                          solve_linear=solve_linear,
                                                          linearize=linearize,
                                                          solve_nonlinear=solve_nl))

        p.setup(mode=mode)

        p.set_val('comp.a', 2.)
        p.set_val('comp.b', -8.)
        p.set_val('comp.c', 6.)
        p.run_model()

        assert_check_partials(p.check_partials(includes=['comp'], out_stream=None), atol=1e-5)
        assert_check_totals(p.check_totals(of=['comp.x'], wrt=['comp.a', 'comp.b', 'comp.c'], out_stream=None))

    def test_solve_lin_nl_linearize_fwd(self):
        self._solve_lin_nl_linearize('fwd')

    def test_solve_lin_nl_linearize_rev(self):
        self._solve_lin_nl_linearize('rev')

    def test_solve_lin_nl_linearize_reordered_args(self):

        def apply_nl(x, a, b, c):
            R_x = a * x ** 2 + b * x + c
            return R_x

        def solve_nl(x, a, b, c):
            x = (-b + (b ** 2 - 4 * a * c) ** 0.5) / (2 * a)
            return x

        def linearize(x, a, b, c, partials):
            partials['x', 'a'] = x ** 2
            partials['x', 'b'] = x
            partials['x', 'c'] = 1.0
            partials['x', 'x'] = 2 * a * x + b

            inv_jac = 1.0 / (2 * a * x + b)
            return inv_jac

        def solve_linear(d_x, mode, inv_jac):
            if mode == 'fwd':
                d_x = inv_jac * d_x
                return d_x
            elif mode == 'rev':
                dR_x = inv_jac * d_x
                return dR_x

        f = (omf.wrap(apply_nl)
                .add_output('x', resid='R_x', val=0.0)
                .declare_partials(of='*', wrt='*')
                )

        p = om.Problem()
        p.model.add_subsystem('comp', om.ImplicitFuncComp(f,
                                                          solve_linear=solve_linear,
                                                          linearize=linearize,
                                                          solve_nonlinear=solve_nl))

        p.setup()

        p.set_val('comp.a', 2.)
        p.set_val('comp.b', -8.)
        p.set_val('comp.c', 6.)
        p.run_model()

        assert_check_partials(p.check_partials(includes=['comp'], out_stream=None), atol=1e-5)
        assert_check_totals(p.check_totals(of=['comp.x'], wrt=['comp.a', 'comp.b', 'comp.c'], out_stream=None))

<<<<<<< HEAD

from openmdao.core.tests.test_fd_color import _check_partial_matrix


@unittest.skipIf(omf.jax is None, "jax is not installed")
class TestJax(unittest.TestCase):
    def check_derivs(self, mode, use_jit, nondiff):
        if nondiff:
            def apply_nl(a, b, c, x, ex1, ex2):
                R_x = a * x ** 2 + b * x + c
                return R_x

            def solve_nl(a, b, c, x, ex1, ex2):
                x = (-b + (b ** 2 - 4 * a * c) ** 0.5) / (2 * a)
                return x

            f = (omf.wrap(apply_nl)
                    .add_output('x', resid='R_x', val=0.0)
                    .declare_option('ex1', default='foo')
                    .declare_option('ex2', default='bar')
                    .declare_partials(of='*', wrt='*', method='jax')
                    )
        else:
            def apply_nl(a, b, c, x):
                R_x = a * x ** 2 + b * x + c
                return R_x

            def solve_nl(a, b, c, x):
                x = (-b + (b ** 2 - 4 * a * c) ** 0.5) / (2 * a)
                return x

            f = (omf.wrap(apply_nl)
                    .add_output('x', resid='R_x', val=0.0)
                    .declare_partials(of='*', wrt='*', method='jax')
                    )

        p = om.Problem()
        p.model.add_subsystem('comp', om.ImplicitFuncComp(f, solve_nonlinear=solve_nl, use_jit=use_jit))

        # need this since comp is implicit and doesn't have a solve_linear
        p.model.comp.linear_solver = om.DirectSolver()

        p.setup(check=True, mode=mode)

        p.set_val('comp.a', 1.)
        p.set_val('comp.b', -4.)
        p.set_val('comp.c', 3.)
        p.run_model()

        J = p.compute_totals(wrt=['comp.a', 'comp.b', 'comp.c'], of=['comp.x', 'comp.x'])
        assert_near_equal(J['comp.x', 'comp.a'], [[-4.5]])
        assert_near_equal(J['comp.x', 'comp.b'], [[-1.5]])
        assert_near_equal(J['comp.x', 'comp.c'], [[-0.5]])

    def test_fwd(self):
        self.check_derivs('fwd', use_jit=False, nondiff=False)

    def test_fwd_jit(self):
        self.check_derivs('fwd', use_jit=True, nondiff=False)

    def test_rev(self):
        self.check_derivs('rev', use_jit=False, nondiff=False)

    def test_rev_jit(self):
        self.check_derivs('rev', use_jit=True, nondiff=False)

    def test_fwd_nondiff(self):
        self.check_derivs('fwd', use_jit=False, nondiff=True)

    def test_fwd_jit_nondiff(self):
        self.check_derivs('fwd', use_jit=True, nondiff=True)

    def test_rev_nondiff(self):
        self.check_derivs('rev', use_jit=False, nondiff=True)

    def test_rev_jit_nondiff(self):
        self.check_derivs('rev', use_jit=True, nondiff=True)

    def _partials_implicit_2in2out(self, mode, method, use_jit):

        def apply_nl(x1, x2, y1, y2):
            mat = np.array([[0.11534105, 0.9799784 , 0.        , 0.86227559, 0.        ],
                            [0.        , 0.20731316, 0.89688114, 0.96884353, 0.        ],
                            [0.        , 0.        , 0.97299632, 0.68203646, 0.75099805],
                            [0.42413042, 0.7716147 , 0.        , 0.        , 0.        ],
                            [0.        , 0.        , 0.51819104, 0.        , 0.43046408]])
            vec = np.hstack((x1 - y1, x2 - y2))
            result = mat.dot(vec)
            return result[:3], result[3:]

        f = (omf.wrap(apply_nl)
             .add_input('x1', shape=3)
             .add_input('x2', shape=2)
             .add_output('y1', resid='R_y1', shape=3)
             .add_output('y2', resid='R_y2', shape=2)
             .declare_partials(of='*', wrt='*', method=method)
            )

        prob = om.Problem()
        model = prob.model

        comp = model.add_subsystem('comp', om.ImplicitFuncComp(f, use_jit=use_jit))
        comp.nonlinear_solver = om.NewtonSolver(solve_subsystems=False, iprint=0)
        comp.linear_solver = om.DirectSolver()

        prob.setup(check=False, mode=mode)

        prob['comp.y1'] = -3.
        prob['comp.y2'] = 3
        prob.set_solver_print(level=0)
        prob.run_model()

        jac = comp._jacobian._subjacs_info
        # redefining the same mat as used above here because mat above needs to be
        # internal to the func in order to be contained in a jax_context (which converts
        # np to jnp and numpy to jnp to make jax happy but allowing user to define the function
        # using normal numpy)
        check = np.array([[0.11534105, 0.9799784 , 0.        , 0.86227559, 0.        ],
                            [0.        , 0.20731316, 0.89688114, 0.96884353, 0.        ],
                            [0.        , 0.        , 0.97299632, 0.68203646, 0.75099805],
                            [0.42413042, 0.7716147 , 0.        , 0.        , 0.        ],
                            [0.        , 0.        , 0.51819104, 0.        , 0.43046408]])
        _check_partial_matrix(comp, jac, check, method)

    def test_partials_implicit_2in2out_fwd_jax_nojit(self):
        self._partials_implicit_2in2out(mode='fwd', method='jax', use_jit=False)

    def test_partials_implicit_2in2out_fwd_jax_jit(self):
        self._partials_implicit_2in2out(mode='fwd', method='jax', use_jit=True)

    def test_partials_implicit_2in2out_rev_jax_nojit(self):
        self._partials_implicit_2in2out(mode='rev', method='jax', use_jit=False)

    def test_partials_implicit_2in2out_rev_jax_jit(self):
        self._partials_implicit_2in2out(mode='rev', method='jax', use_jit=True)

    def test_partials_implicit_2in2out_fwd_cs_nojit(self):
        self._partials_implicit_2in2out(mode='fwd', method='cs', use_jit=False)
=======
    def test_partials_implicit_2in2out_fwd_cs_nojit(self):
        _partials_implicit_2in2out(mode='fwd', method='cs', use_jit=False)

>>>>>>> 70394a38

if __name__ == "__main__":
    unittest.main()<|MERGE_RESOLUTION|>--- conflicted
+++ resolved
@@ -8,61 +8,11 @@
 from openmdao.utils.assert_utils import assert_near_equal, assert_check_partials, assert_check_totals
 import openmdao.func_api as omf
 
-<<<<<<< HEAD
 try:
     import jax.numpy as jnp
 except ImportError:
     jax = None
-=======
 from openmdao.core.tests.test_fd_color import _check_partial_matrix
-
-
-def _partials_implicit_2in2out(mode, method, use_jit):
-
-    def apply_nl(x1, x2, y1, y2):
-        mat = np.array([[0.11534105, 0.9799784 , 0.        , 0.86227559, 0.        ],
-                        [0.        , 0.20731316, 0.89688114, 0.96884353, 0.        ],
-                        [0.        , 0.        , 0.97299632, 0.68203646, 0.75099805],
-                        [0.42413042, 0.7716147 , 0.        , 0.        , 0.        ],
-                        [0.        , 0.        , 0.51819104, 0.        , 0.43046408]])
-        vec = np.hstack((x1 - y1, x2 - y2))
-        result = mat.dot(vec)
-        return result[:3], result[3:]
-
-    f = (omf.wrap(apply_nl)
-            .add_input('x1', shape=3)
-            .add_input('x2', shape=2)
-            .add_output('y1', resid='R_y1', shape=3)
-            .add_output('y2', resid='R_y2', shape=2)
-            .declare_partials(of='*', wrt='*', method=method)
-        )
-
-    prob = om.Problem()
-    model = prob.model
-
-    comp = model.add_subsystem('comp', om.ImplicitFuncComp(f, use_jit=use_jit))
-    comp.nonlinear_solver = om.NewtonSolver(solve_subsystems=False, iprint=0)
-    comp.linear_solver = om.DirectSolver()
-
-    prob.setup(check=False, mode=mode)
-
-    prob['comp.y1'] = -3.
-    prob['comp.y2'] = 3
-    prob.set_solver_print(level=0)
-    prob.run_model()
-
-    jac = comp._jacobian._subjacs_info
-    # redefining the same mat as used above here because mat above needs to be
-    # internal to the func in order to be contained in a jax_context (which converts
-    # np to jnp and numpy to jnp to make jax happy but allowing user to define the function
-    # using normal numpy)
-    check = np.array([[0.11534105, 0.9799784 , 0.        , 0.86227559, 0.        ],
-                        [0.        , 0.20731316, 0.89688114, 0.96884353, 0.        ],
-                        [0.        , 0.        , 0.97299632, 0.68203646, 0.75099805],
-                        [0.42413042, 0.7716147 , 0.        , 0.        , 0.        ],
-                        [0.        , 0.        , 0.51819104, 0.        , 0.43046408]])
-    _check_partial_matrix(comp, jac, check, method)
->>>>>>> 70394a38
 
 
 class TestImplicitFuncComp(unittest.TestCase):
@@ -431,7 +381,6 @@
         assert_check_partials(p.check_partials(includes=['comp'], out_stream=None), atol=1e-5)
         assert_check_totals(p.check_totals(of=['comp.x'], wrt=['comp.a', 'comp.b', 'comp.c'], out_stream=None))
 
-<<<<<<< HEAD
 
 from openmdao.core.tests.test_fd_color import _check_partial_matrix
 
@@ -570,11 +519,6 @@
 
     def test_partials_implicit_2in2out_fwd_cs_nojit(self):
         self._partials_implicit_2in2out(mode='fwd', method='cs', use_jit=False)
-=======
-    def test_partials_implicit_2in2out_fwd_cs_nojit(self):
-        _partials_implicit_2in2out(mode='fwd', method='cs', use_jit=False)
-
->>>>>>> 70394a38
 
 if __name__ == "__main__":
     unittest.main()