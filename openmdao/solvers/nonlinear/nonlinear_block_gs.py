--- conflicted
+++ resolved
@@ -119,16 +119,7 @@
             outputs_n = outputs._data.copy()
 
         self._solver_info.append_subsolver()
-<<<<<<< HEAD
-        for isub, subsys in enumerate(system._subsystems_myproc):
-            print("xfer to", subsys.pathname)
-            system._transfer('nonlinear', 'fwd', isub)
-            subsys._solve_nonlinear()
-            system._check_reconf_update()
-
-=======
         self._gs_iter()
->>>>>>> ac5f9e6e
         self._solver_info.pop()
 
         if use_aitken:
