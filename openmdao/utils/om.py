"""
A console script wrapper for multiple openmdao functions.
"""
from __future__ import print_function

import sys
import os
import argparse
from itertools import chain
from six import iteritems

import openmdao.utils.hooks as hooks
from openmdao.visualization.n2_viewer.n2_viewer import n2
from openmdao.visualization.connection_viewer.viewconns import view_connections
from openmdao.visualization.xdsm_viewer.xdsm_writer import write_xdsm, \
    _DEFAULT_BOX_STACKING, _DEFAULT_BOX_WIDTH, _MAX_BOX_LINES, _DEFAULT_OUTPUT_SIDE, _CHAR_SUBS
try:
    import bokeh
    from openmdao.visualization.meta_model_viewer.meta_model_visualization import view_metamodel
except ImportError:
    bokeh = None
from openmdao.components.meta_model_unstructured_comp import MetaModelUnStructuredComp
from openmdao.components.meta_model_structured_comp import MetaModelStructuredComp
from openmdao.devtools.debug import config_summary, tree, dump_dist_idxs
from openmdao.devtools.itrace import _itrace_exec, _itrace_setup_parser
from openmdao.devtools.iprofile_app.iprofile_app import _iprof_exec, _iprof_setup_parser
from openmdao.devtools.iprofile import _iprof_totals_exec, _iprof_totals_setup_parser
from openmdao.devtools.iprof_mem import _mem_prof_exec, _mem_prof_setup_parser, \
    _mempost_exec, _mempost_setup_parser
from openmdao.devtools.iprof_utils import _Options
from openmdao.error_checking.check_config import _check_config_cmd, _check_config_setup_parser
from openmdao.utils.mpi import MPI
from openmdao.utils.find_cite import print_citations
from openmdao.utils.code_utils import _calltree_setup_parser, _calltree_exec
from openmdao.utils.coloring import _total_coloring_setup_parser, _total_coloring_cmd, \
    _partial_coloring_setup_parser, _partial_coloring_cmd, \
    _view_coloring_setup_parser, _view_coloring_exec
from openmdao.utils.scaffold import _scaffold_setup_parser, _scaffold_exec
from openmdao.utils.general_utils import warn_deprecation
from openmdao.utils.file_utils import _load_and_exec
from openmdao.core.component import Component


def _n2_setup_parser(parser):
    """
    Set up the openmdao subparser for the 'openmdao n2' command.

    Parameters
    ----------
    parser : argparse subparser
        The parser we're adding options to.
    """
    parser.add_argument('file', nargs=1, help='Python script or recording containing the model.')
    parser.add_argument('-o', default='n2.html', action='store', dest='outfile',
                        help='html output file.')
    parser.add_argument('--no_browser', action='store_true', dest='no_browser',
                        help="don't display in a browser.")
    parser.add_argument('--embed', action='store_true', dest='embeddable',
                        help="create embeddable version.")
    parser.add_argument('--title', default=None,
                        action='store', dest='title', help='diagram title.')
    parser.add_argument('--use_declare_partial_info', action='store_true',
                        dest='use_declare_partial_info',
                        help="use declare partial info for internal connectivity.")


def _n2_cmd(options, user_args):
    """
    Process command line args and call n2 on the specified file.

    Parameters
    ----------
    options : argparse Namespace
        Command line options.
    user_args : list of str
        Command line options after '--' (if any).  Passed to user script.
    """
    filename = options.file[0]

    if filename.endswith('.py'):
        # the file is a python script, run as a post_setup hook
        def _viewmod(prob):
            n2(prob, outfile=options.outfile, show_browser=not options.no_browser,
               title=options.title, embeddable=options.embeddable,
               use_declare_partial_info=options.use_declare_partial_info)
            exit()  # could make this command line selectable later

<<<<<<< HEAD
        hooks._register_hook('final_setup', 'Problem', pre=_viewmod)
=======
        options.func = lambda options: _viewmod

        hooks._register_hook('final_setup', 'Problem', post=_viewmod)
>>>>>>> e3861aa9

        _load_and_exec(filename, user_args)
    else:
        # assume the file is a recording, run standalone
        n2(filename, outfile=options.outfile, title=options.title,
           show_browser=not options.no_browser, embeddable=options.embeddable,
           use_declare_partial_info=options.use_declare_partial_info)


def _view_model_cmd(options, user_args):
    warn_deprecation("The 'view_model' command has been deprecated. Use 'n2' instead.")
    _n2_cmd(options, user_args)


def _xdsm_setup_parser(parser):
    """
    Set up the openmdao subparser for the 'openmdao xdsm' command.

    Parameters
    ----------
    parser : argparse subparser
        The parser we're adding options to.
    """
    parser.add_argument('file', nargs=1, help='Python script or recording containing the model.')
    parser.add_argument('-o', '--outfile', default='xdsm_out', action='store', dest='outfile',
                        help='XDSM output file. (use pathname without extension)')
    parser.add_argument('-f', '--format', default='html', action='store', dest='format',
                        choices=['html', 'pdf', 'tex'], help='format of XSDM output.')
    parser.add_argument('-m', '--model_path', action='store', dest='model_path',
                        help='Path to system to transcribe to XDSM.')
    parser.add_argument('-r', '--recurse', action='store_true', dest='recurse',
                        help="Don't treat the top level of each name as the source/target "
                             "component.")
    parser.add_argument('--no_browser', action='store_true', dest='no_browser',
                        help="Don't display in a browser.")
    parser.add_argument('--no_parallel', action='store_true', dest='no_parallel',
                        help="don't show stacked parallel blocks. Only active for 'pdf' and 'tex' "
                             "formats.")
    parser.add_argument('--no_ext', action='store_true', dest='no_extern_outputs',
                        help="Don't show externally connected outputs.")
    parser.add_argument('-s', '--include_solver', action='store_true', dest='include_solver',
                        help="Include the problem model's solver in the XDSM.")
    parser.add_argument('--no_process_conns', action='store_true', dest='no_process_conns',
                        help="Don't add process connections (thin black lines).")
    parser.add_argument('--box_stacking', action='store', default=_DEFAULT_BOX_STACKING,
                        choices=['max_chars', 'vertical', 'horizontal', 'cut_chars', 'empty'],
                        dest='box_stacking', help='Controls the appearance of boxes.')
    parser.add_argument('--box_width', action='store', default=_DEFAULT_BOX_WIDTH,
                        dest='box_width', type=int, help='Controls the width of boxes.')
    parser.add_argument('--box_lines', action='store', default=_MAX_BOX_LINES,
                        dest='box_lines', type=int,
                        help='Limits number of vertical lines in box if box_stacking is vertical.')
    parser.add_argument('--numbered_comps', action='store_true', dest='numbered_comps',
                        help="Display components with numbers.  Only active for 'pdf' and 'tex' "
                        "formats.")
    parser.add_argument('--number_alignment', action='store', dest='number_alignment',
                        choices=['horizontal', 'vertical'], default='horizontal',
                        help='Positions the number either above or in front of the component label '
                        'if numbered_comps is true.')
    parser.add_argument('--output_side', action='store', dest='output_side',
                        default=_DEFAULT_OUTPUT_SIDE,
                        help='Position of the outputs on the diagram. Left or right, or a '
                             'dictionary with component types as keys. Component type key can be '
                             '"optimization", "doe" or "default".')
    parser.add_argument('--legend', action='store_true', dest='legend',
                        help='If True, show legend.')
    parser.add_argument('--class_names', action='store_true', dest='class_names',
                        help='If true, appends class name of the groups/components to the '
                             'component blocks of the diagram.')
    parser.add_argument('--equations', action='store_true', dest='equations',
                        help='If true, for ExecComps their equations are shown in the diagram.')


def _xdsm_cmd(options, user_args):
    """
    Process command line args and call xdsm on the specified file.

    Parameters
    ----------
    options : argparse Namespace
        Command line options.
    user_args : list of str
        Command line options after '--' (if any).  Passed to user script.
    """
    filename = options.file[0]

    kwargs = {}
    for name in ['box_stacking', 'box_width', 'box_lines', 'numbered_comps', 'number_alignment']:
        val = getattr(options, name)
        if val is not None:
            kwargs[name] = val

    if filename.endswith('.py'):
        # the file is a python script, run as a post_setup hook
        def _xdsm(prob):
            write_xdsm(prob, filename=options.outfile, model_path=options.model_path,
                       recurse=options.recurse,
                       include_external_outputs=not options.no_extern_outputs,
                       out_format=options.format,
                       include_solver=options.include_solver, subs=_CHAR_SUBS,
                       show_browser=not options.no_browser, show_parallel=not options.no_parallel,
                       add_process_conns=not options.no_process_conns,
                       output_side=options.output_side,
                       legend=options.legend,
                       class_names=options.class_names,
                       equations=options.equations,
                       **kwargs)
            exit()

        hooks._register_hook('setup', 'Problem', post=_xdsm)

        _load_and_exec(filename, user_args)
    else:
        # assume the file is a recording, run standalone
        write_xdsm(filename, filename=options.outfile, model_path=options.model_path,
                   recurse=options.recurse,
                   include_external_outputs=not options.no_extern_outputs,
                   out_format=options.format,
                   include_solver=options.include_solver, subs=_CHAR_SUBS,
                   show_browser=not options.no_browser, show_parallel=not options.no_parallel,
                   add_process_conns=not options.no_process_conns, output_side=options.output_side,
                   legend=options.legend,
                   class_names=options.class_names,
                   equations=options.equations,
                   **kwargs)


def _view_connections_setup_parser(parser):
    """
    Set up the openmdao subparser for the 'openmdao view_connections' command.

    Parameters
    ----------
    parser : argparse subparser
        The parser we're adding options to.
    """
    parser.add_argument('file', nargs=1, help='Python file containing the model.')
    parser.add_argument('-o', default='connections.html', action='store', dest='outfile',
                        help='html output file.')
    parser.add_argument('-t', '--title', action='store', dest='title',
                        help='title of web page.')
    parser.add_argument('--no_browser', action='store_true', dest='no_browser',
                        help="don't display in a browser.")
    parser.add_argument('-v', '--show_values', action='store_true', dest='show_values',
                        help="Display values.")
    parser.add_argument('-p', '--problem', action='store', dest='problem', help='Problem name')


def _view_connections_cmd(options, user_args):
    """
    Return the post_setup hook function for 'openmdao view_connections'.

    Parameters
    ----------
    options : argparse Namespace
        Command line options.
    user_args : list of str
        Args to be passed to the user script.
    """
    def _viewconns(prob):
        if options.title:
            title = options.title
        else:
            title = "Connections for %s" % os.path.basename(options.file[0])
        view_connections(prob, outfile=options.outfile, show_browser=not options.no_browser,
                         show_values=options.show_values, title=title)
        exit()

    # register the hook
    if options.show_values:
        funcname = 'final_setup'
    else:
        funcname = 'setup'
    hooks._register_hook(funcname, class_name='Problem', inst_id=options.problem, post=_viewconns)

    _load_and_exec(options.file[0], user_args)


def _meta_model_parser(parser):
    """
    Set up the openmdao subparser for the 'openmdao meta_model' command.

    Parameters
    ----------
    parser : argparse subparser
        The parser we're adding options to.
    """
    parser.add_argument('file', nargs=1, help='Python file containing the model.')
    parser.add_argument('-m', '--metamodel_pathname', action='store', dest='pathname',
                        help='pathname of the metamodel component.')
    parser.add_argument('-r', '--resolution', default=50, type=int,
                        action='store', dest='resolution',
                        help='Number of points to create contour grid')
    parser.add_argument('-p', '--port_number', default=5007, action='store', dest='port_number',
                        help='Port number to open viewer')
    parser.add_argument('--no_browser', action='store_false', dest='browser',
                        help='Bokeh server will start server without browser')


def _meta_model_cmd(options, user_args):
    """
    Return the post_setup hook function for 'openmdao meta_model'.

    Parameters
    ----------
    options : argparse Namespace
        Command line options.
    user_args : list of str
        Args to be passed to the user script.
    """
    def _view_metamodel(prob):
        if bokeh is None:
            print("bokeh must be installed to view a MetaModel.  Use the command:\n",
                  "    pip install bokeh")
            exit()

        hooks._unregister_hook('final_setup', 'Problem')

        mm_types = (MetaModelStructuredComp, MetaModelUnStructuredComp)

        pathname = options.pathname
        port_number = options.port_number
        resolution = options.resolution
        browser = options.browser

        if pathname:
            comp = prob.model._get_subsystem(pathname)
            if comp and isinstance(comp, mm_types):
                view_metamodel(comp, resolution, port_number, browser)
                exit()
        else:
            comp = None

        metamodels = {mm.pathname: mm for
                      mm in prob.model.system_iter(include_self=True, typ=mm_types)}

        mm_names = list(metamodels.keys())
        mm_count = len(mm_names)

        if mm_count == 0:
            print("No Metamodel components found in model.")

        elif mm_count == 1 and not pathname:
            comp = metamodels[mm_names[0]]
            view_metamodel(comp, resolution, port_number, browser)

        else:
            try_str = "Try one of the following: {}.".format(mm_names)

            if not pathname:
                print("\nMetamodel not specified. {}".format(try_str))
            elif not comp:
                print("\nMetamodel '{}' not found.\n {}".format(pathname, try_str))
            else:
                print("\n'{}' is not a Metamodel.\n {}".format(pathname, try_str))
        exit()

    hooks._register_hook('final_setup', 'Problem', post=_view_metamodel)

    _load_and_exec(options.file[0], user_args)


def _config_summary_setup_parser(parser):
    """
    Set up the openmdao subparser for the 'openmdao summary' command.

    Parameters
    ----------
    parser : argparse subparser
        The parser we're adding options to.
    """
    parser.add_argument('file', nargs=1, help='Python file containing the model.')


def _config_summary_cmd(options, user_args):
    """
    Return the post_setup hook function for 'openmdao summary'.

    Parameters
    ----------
    options : argparse Namespace
        Command line options.
    user_args : list of str
        Args to be passed to the user script.
    """
    def summary(prob):
        config_summary(prob)
        sys.exit(0)

    hooks._register_hook('final_setup', 'Problem', post=summary)

    _load_and_exec(options.file[0], user_args)


def _tree_setup_parser(parser):
    """
    Set up the openmdao subparser for the 'openmdao tree' command.

    Parameters
    ----------
    parser : argparse subparser
        The parser we're adding options to.
    """
    parser.add_argument('file', nargs=1, help='Python file containing the model.')
    parser.add_argument('-o', default=None, action='store', dest='outfile',
                        help='Output file name. By default, output goes to stdout.')
    parser.add_argument('-c', '--colors', action='store_true', dest='show_colors',
                        help="Display colors if the terminal supports it.  Requires 'colorama' "
                             "python package.  Use 'pip install colorama' to install it.")
    parser.add_argument('-d', '--depth', action='store', type=int, dest='depth',
                        default=0, help="Max depth of tree to display.")
    parser.add_argument('-a', '--attr', action='append', default=[], dest='attrs',
                        help='Add an attribute to search for in tree systems.')
    parser.add_argument('-v', '--var', action='append', default=[], dest='vecvars',
                        help='Add a variable to search for in vectors of tree components. '
                             'Use component relative names.')
    parser.add_argument('-r', '--rank', action='store', type=int, dest='rank',
                        default=0, help="Display the tree on this rank (if MPI is active).")
    parser.add_argument('-p', '--problem', action='store', dest='problem', help='Problem name')
    parser.add_argument('-s', '--sizes', action='store_true', dest='show_sizes',
                        help="Display input and output sizes.")
    parser.add_argument('--approx', action='store_true', dest='show_approx',
                        help="Show which components compute approximations.")


def _get_tree_filter(attrs, vecvars):
    """
    Pull attributes and input/output vector variables out of a tree System.

    Parameters
    ----------
    attrs : list of str
        Names of attributes (may contain dots).
    vecvars : list of str
        Names of variables contained in the input or output vectors.  Use component relative
        names.

    Returns
    -------
    function
        A function that takes a System and returns a list of name value pairs.
    """
    def _finder(system):
        found = []
        for attr in attrs:
            parts = attr.split('.')  # allow attrs with dots
            try:
                obj = system
                for p in parts:
                    obj = getattr(obj, p)
                found.append((attr, obj))
            except AttributeError:
                pass

        if isinstance(system, Component):
            for var in vecvars:
                if var in system._var_rel2meta:
                    if var in system._outputs:
                        found.append((var, system._outputs[var]))
                    elif var in system._inputs:
                        found.append((var, system._inputs[var]))

        return found

    return _finder


def _tree_cmd(options, user_args):
    """
    Return the post_setup hook function for 'openmdao tree'.

    Parameters
    ----------
    options : argparse Namespace
        Command line options.
    user_args : list of str
        Args to be passed to the user script.
    """
    if options.outfile is None:
        out = sys.stdout
    else:
        out = open(options.outfile, 'w')

    if options.attrs or options.vecvars:
        filt = _get_tree_filter(options.attrs, options.vecvars)
    else:
        filt = None

    def _tree(prob):
        tree(prob, show_colors=options.show_colors, show_sizes=options.show_sizes,
             show_approx=options.show_approx, filter=filt, max_depth=options.depth,
             rank=options.rank, stream=out)
        exit()

    # register the hook
    if options.vecvars or options.show_sizes or options.show_approx:
        funcname = 'final_setup'
    else:
        funcname = 'setup'
    hooks._register_hook(funcname, class_name='Problem', inst_id=options.problem, post=_tree)

    _load_and_exec(options.file[0], user_args)


def _dump_dist_idxs_setup_parser(parser):
    """
    Set up the openmdao subparser for the 'openmdao dump_idxs' command.

    Parameters
    ----------
    parser : argparse subparser
        The parser we're adding options to.
    """
    parser.add_argument('file', nargs=1, help='Python file containing the model.')
    parser.add_argument('-o', default=None, action='store', dest='outfile',
                        help='Name of output file.  By default, output goes to stdout.')
    parser.add_argument('-v', '--vecname', action='store', default='nonlinear', dest='vecname',
                        help='Name of vectors to show indices for.  Default is "nonlinear".')


def _dump_dist_idxs_cmd(options):
    """
    Return the post_setup hook function for 'openmdao dump_idxs'.

    Parameters
    ----------
    options : argparse Namespace
        Command line options.

    Returns
    -------
    function
        The hook function.
    """
    if options.outfile is None:
        out = sys.stdout
    else:
        out = open(options.outfile, 'w')

    def _dumpdist(prob):
        dump_dist_idxs(prob, vec_name=options.vecname, stream=out)
        exit()

    hooks._register_hook('final_setup', 'Problem', post=_dumpdist)

    return _dumpdist


def _cite_setup_parser(parser):
    """
    Set up the openmdao subparser for the 'openmdao cite' command.

    Parameters
    ----------
    parser : argparse subparser
        The parser we're adding options to.
    """
    parser.add_argument('file', nargs=1, help='Python file containing the model.')
    parser.add_argument('-o', default=None, action='store', dest='outfile',
                        help='Name of output file.  By default, output goes to stdout.')
    parser.add_argument('-c', '--class', action='append', default=[], dest='classes',
                        help='Find citation for this class.')


def _cite_cmd(options, user_args):
    """
    Return the post setup hook function for `openmdao cite`.

    Parameters
    ----------
    options : argparse Namespace
        Command line options.
    user_args : list of str
        Args to be passed to the user script.

    Returns
    -------
    function
        The hook function.
    """
    if options.outfile is None:
        out = sys.stdout
    else:
        out = open(options.outfile, 'w')

    if not options.classes:
        options.classes = None

    def _cite(prob):
        if not MPI or MPI.COMM_WORLD.rank == 0:
            print_citations(prob, classes=options.classes, out_stream=out)
        exit()

    hooks._register_hook('setup', 'Problem', post=_cite)

    _load_and_exec(options.file[0], user_args)


# this dict should contain names mapped to tuples of the form:
#   (setup_parser_func, executor, description)
_command_map = {
    'call_tree': (_calltree_setup_parser, _calltree_exec,
                  "Display the call tree for the specified class method and all 'self' class "
                  "methods it calls."),
    'check': (_check_config_setup_parser, _check_config_cmd,
              'Perform a number of configuration checks on the problem.'),
    'cite': (_cite_setup_parser, _cite_cmd, 'Print citations referenced by the problem'),
    'iprof': (_iprof_setup_parser, _iprof_exec,
              'Profile calls to particular object instances.'),
    'iprof_totals': (_iprof_totals_setup_parser, _iprof_totals_exec,
                     'Generate total timings of calls to particular object instances.'),
    'mem': (_mem_prof_setup_parser, _mem_prof_exec,
            'Profile memory used by OpenMDAO related functions.'),
    'mempost': (_mempost_setup_parser, _mempost_exec, 'Post-process memory profile output.'),
    'n2': (_n2_setup_parser, _n2_cmd, 'Display an interactive N2 diagram of the problem.'),
    'partial_coloring': (_partial_coloring_setup_parser, _partial_coloring_cmd,
                         'Compute coloring(s) for specified partial jacobians.'),
    'scaffold': (_scaffold_setup_parser, _scaffold_exec,
                 'Generate a simple scaffold for a component.'),
    'summary': (_config_summary_setup_parser, _config_summary_cmd,
                'Print a short top-level summary of the problem.'),
    'total_coloring': (_total_coloring_setup_parser, _total_coloring_cmd,
                       'Compute a coloring for the total jacobian.'),
    'trace': (_itrace_setup_parser, _itrace_exec, 'Dump trace output.'),
    'tree': (_tree_setup_parser, _tree_cmd, 'Print the system tree.'),
    'view_coloring': (_view_coloring_setup_parser, _view_coloring_exec, 'View a colored jacobian.'),
    'view_connections': (_view_connections_setup_parser, _view_connections_cmd,
                         'View connections showing values and source/target units.'),
    'view_mm': (_meta_model_parser, _meta_model_cmd, "View a metamodel."),
    'view_model': (_n2_setup_parser, _view_model_cmd,
                   'Display an interactive N2 diagram of the problem. '
                   '(Deprecated, please use n2 instead.)'),
    'xdsm': (_xdsm_setup_parser, _xdsm_cmd, 'Generate an XDSM diagram of a model.'),
}


# add any dev specific command here that users probably don't want to see
if os.environ.get('OPENMDAO_DEV', '').lower() in {'1', 'true', 'yes'}:
    _command_map['dump_idxs'] = (_dump_dist_idxs_setup_parser, _simple_exec,
                                 _dump_dist_idxs_cmd,
                                 'Show distributed index information.')


def openmdao_cmd():
    """
    Wrap a number of Problem viewing/debugging command line functions.
    """
    import pkg_resources

    # pre-parse sys.argv to split between before and after '--'
    if '--' in sys.argv:
        idx = sys.argv.index('--')
        sys_args = sys.argv[:idx]
        user_args = sys.argv[idx + 1:]
        sys.argv[:] = sys_args
    else:
        user_args = []

    parser = argparse.ArgumentParser(description='OpenMDAO Command Line Tools',
                                     epilog='Use -h after any sub-command for sub-command help.'
                                     ' If using a tool on a script that takes its own command line'
                                     ' arguments, place those arguments after a "--". For example:'
                                     ' openmdao n2 -o foo.html myscript.py -- -x --myarg=bar')

    # setting 'dest' here will populate the Namespace with the active subparser name
    subs = parser.add_subparsers(title='Tools', metavar='', dest="subparser_name")
    for p, (parser_setup_func, executor, help_str) in sorted(_command_map.items()):
        subp = subs.add_parser(p, help=help_str)
        parser_setup_func(subp)
        subp.set_defaults(executor=executor)

    # now add any plugin openmdao commands
    epdict = {}
    for ep in pkg_resources.iter_entry_points(group='openmdao_commands'):
        p = ep.name
        func = ep.load()
        # don't let plugins override the builtin commands
        if p in _command_map:
            raise RuntimeError("openmdao plugin command '{}' defined in {} conflicts with a "
                               "builtin command.".format(p, func.__module__))
        elif p in epdict:
            raise RuntimeError("openmdao plugin command '{}' defined in {} conflicts with a "
                               "another plugin command defined in {}.".format(p, func.__module__,
                                                                              epdict[p].__module__))
        epdict[p] = func

    for p, func in epdict.items():
        parser_setup_func, executor, help_str = func()
        subp = subs.add_parser(p, help='(plugin) ' + help_str)
        parser_setup_func(subp)
        subp.set_defaults(executor=executor)

    # handle case where someone just runs `openmdao <script> [dashed-args]`
    args = [a for a in sys.argv[1:] if not a.startswith('-')]
    if not set(args).intersection(subs.choices) and len(args) == 1 and os.path.isfile(args[0]):
        _load_and_exec(args[0], user_args)
    else:
        hooks.use_hooks = True
        # we do a parse_known_args here instead of parse_args so that we can associate errors with
        # the correct subparser.  Otherwise we would just get a top level error message without any
        # sub-command usage info.
        options, unknown = parser.parse_known_args()
        if unknown:
            msg = 'unrecognized arguments: ' + ', '.join(unknown)
            try:
                sub = subs.choices[options.subparser_name]
            except KeyError:
                parser.error(msg)
            else:
                print(sub.format_usage(), file=sys.stderr)
                print(msg, file=sys.stderr)
            parser.exit(2)

        if hasattr(options, 'executor'):
            options.executor(options, user_args)
        else:
            print("\nNothing to do.")


if __name__ == '__main__':
    openmdao_cmd()<|MERGE_RESOLUTION|>--- conflicted
+++ resolved
@@ -85,13 +85,7 @@
                use_declare_partial_info=options.use_declare_partial_info)
             exit()  # could make this command line selectable later
 
-<<<<<<< HEAD
-        hooks._register_hook('final_setup', 'Problem', pre=_viewmod)
-=======
-        options.func = lambda options: _viewmod
-
         hooks._register_hook('final_setup', 'Problem', post=_viewmod)
->>>>>>> e3861aa9
 
         _load_and_exec(filename, user_args)
     else:
