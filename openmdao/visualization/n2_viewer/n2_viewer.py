"""Code for generating N2 diagram."""
import base64
import inspect
import json
import os
import zlib
from collections import OrderedDict
from itertools import chain
import networkx as nx

import numpy as np

from openmdao.components.exec_comp import ExecComp
from openmdao.components.meta_model_structured_comp import MetaModelStructuredComp
from openmdao.components.meta_model_unstructured_comp import MetaModelUnStructuredComp
from openmdao.core.explicitcomponent import ExplicitComponent
from openmdao.core.indepvarcomp import IndepVarComp
from openmdao.core.parallel_group import ParallelGroup
from openmdao.core.group import Group
from openmdao.core.problem import Problem
from openmdao.core.component import Component
from openmdao.core.implicitcomponent import ImplicitComponent
from openmdao.drivers.doe_driver import DOEDriver
from openmdao.recorders.case_reader import CaseReader
from openmdao.solvers.nonlinear.newton import NewtonSolver
from openmdao.utils.class_util import overrides_method
from openmdao.utils.general_utils import simple_warning, default_noraise
from openmdao.utils.mpi import MPI
from openmdao.visualization.html_utils import read_files, write_script, DiagramWriter
from openmdao.utils.general_utils import warn_deprecation
from openmdao.core.constants import _UNDEFINED

_IND = 4  # HTML indentation (spaces)

_MAX_ARRAY_SIZE_FOR_REPR_VAL = 1000  # If var has more elements than this do not pass to N2


<<<<<<< HEAD
def _get_var_dict(system, typ, name, meta):
    is_discrete = name in system._var_discrete[typ]
=======
def _convert_nans_in_nested_list(val_as_list):
    """
    Given a list, possibly nested, replace any numpy.nan values with the string "nan".

    This is done since JSON does not handle nan. This code is used to pass variable values
    to the N2 diagram.

    The modifications to the list values are done in-place to avoid excessive copying of lists.

    Parameters
    ----------
    val_as_list : list, possibly nested
        the list whose nan elements need to be converted
    """
    for i, val in enumerate(val_as_list):
        if isinstance(val, list):
            _convert_nans_in_nested_list(val)
        else:
            if np.isnan(val):
                val_as_list[i] = "nan"
            else:
                val_as_list[i] = val


def _convert_ndarray_to_support_nans_in_json(val):
    """
    Given numpy array of arbitrary dimensions, return the equivalent nested list with nan replaced.

    numpy.nan values are replaced with the string "nan".

    Parameters
    ----------
    val : ndarray
        the numpy array to be converted

    Returns
    -------
    object : list, possibly nested
        The equivalent list with any nan values replaced with the string "nan".
    """
    val_as_list = val.tolist()
    _convert_nans_in_nested_list(val_as_list)
    return(val_as_list)


def _get_var_dict(system, typ, name):
    if name in system._var_discrete[typ]:
        meta = system._var_discrete[typ][name]
        is_discrete = True
    else:
        meta = system._var_abs2meta[name]
        name = system._var_abs2prom[typ][name]
        is_discrete = False
>>>>>>> c03985f3

    var_dict = OrderedDict()

    var_dict['name'] = name
    var_dict['type'] = typ
    if typ == 'output':
        isimplicit = isinstance(system, ImplicitComponent)
        var_dict['type'] = 'output'
        var_dict['implicit'] = isimplicit

    var_dict['dtype'] = type(meta['value']).__name__
    if 'units' in meta:
        if meta['units'] is None:
            var_dict['units'] = 'None'
        else:
            var_dict['units'] = meta['units']

    if 'shape' in meta:
        var_dict['shape'] = str(meta['shape'])

    if 'distributed' in meta:
        var_dict['distributed'] = meta['distributed']

    var_dict['is_discrete'] = is_discrete

    if is_discrete:
        if isinstance(meta['value'], (int, str, list, dict, complex, np.ndarray)):
            val = meta['value']
            var_dict['value'] = val
        else:
            var_dict['value'] = type(meta['value']).__name__
    else:
        if meta['value'].size < _MAX_ARRAY_SIZE_FOR_REPR_VAL:
            var_dict['value'] = _convert_ndarray_to_support_nans_in_json(meta['value'])
        else:
            var_dict['value'] = None

    return var_dict


def _get_tree_dict(system, component_execution_orders, component_execution_index,
                   is_parallel=False):
    """Get a dictionary representation of the system hierarchy."""
    tree_dict = OrderedDict()
    tree_dict['name'] = system.name
    tree_dict['type'] = 'subsystem'
    tree_dict['class'] = system.__class__.__name__
    tree_dict['expressions'] = None

    if not isinstance(system, Group):
        tree_dict['subsystem_type'] = 'component'
        tree_dict['is_parallel'] = is_parallel
        if isinstance(system, ImplicitComponent):
            tree_dict['component_type'] = 'implicit'
        elif isinstance(system, ExecComp):
            tree_dict['component_type'] = 'exec'
            tree_dict['expressions'] = system._exprs
        elif isinstance(system, (MetaModelStructuredComp, MetaModelUnStructuredComp)):
            tree_dict['component_type'] = 'metamodel'
        elif isinstance(system, IndepVarComp):
            tree_dict['component_type'] = 'indep'
        elif isinstance(system, ExplicitComponent):
            tree_dict['component_type'] = 'explicit'
        else:
            tree_dict['component_type'] = None

        component_execution_orders[system.pathname] = component_execution_index[0]
        component_execution_index[0] += 1

        children = []
        for typ in ['input', 'output']:
            for abs_name, meta in system._var_abs2meta[typ].items():
                children.append(_get_var_dict(system, typ, system._var_abs2prom[typ][abs_name],
                                              meta))

            for prom_name, meta in system._var_discrete[typ].items():
                children.append(_get_var_dict(system, typ, prom_name, meta))

    else:
        if isinstance(system, ParallelGroup):
            is_parallel = True
        tree_dict['component_type'] = None
        tree_dict['subsystem_type'] = 'group'
        tree_dict['is_parallel'] = is_parallel

        children = []
        for s in system._subsystems_myproc:
            if (s.name != '_auto_ivc'):
                children.append(_get_tree_dict(s, component_execution_orders,
                                component_execution_index, is_parallel))

        if system.comm.size > 1:
            if system._subsystems_myproc:
                sub_comm = system._subsystems_myproc[0].comm
                if sub_comm.rank != 0:
                    children = []
            children_lists = system.comm.allgather(children)

            children = []
            for children_list in children_lists:
                children.extend(children_list)

    if isinstance(system, ImplicitComponent):
        if overrides_method('solve_linear', system, ImplicitComponent):
            tree_dict['linear_solver'] = "solve_linear"
            tree_dict['linear_solver_options'] = None
        elif system.linear_solver:
            tree_dict['linear_solver'] = system.linear_solver.SOLVER
            options = {k: system.linear_solver.options[k] for k in system.linear_solver.options}
            tree_dict['linear_solver_options'] = options
        else:
            tree_dict['linear_solver'] = ""
            tree_dict['linear_solver_options'] = None

        if overrides_method('solve_nonlinear', system, ImplicitComponent):
            tree_dict['nonlinear_solver'] = "solve_nonlinear"
            tree_dict['nonlinear_solver_options'] = None
        elif system.nonlinear_solver:
            tree_dict['nonlinear_solver'] = system.nonlinear_solver.SOLVER
            options = {k: system.nonlinear_solver.options[k]
                       for k in system.nonlinear_solver.options}
            tree_dict['nonlinear_solver_options'] = options
        else:
            tree_dict['nonlinear_solver'] = ""
            tree_dict['nonlinear_solver_options'] = None
    else:
        if system.linear_solver:
            tree_dict['linear_solver'] = system.linear_solver.SOLVER
            options = {k: system.linear_solver.options[k] for k in system.linear_solver.options}
            tree_dict['linear_solver_options'] = options
        else:
            tree_dict['linear_solver'] = ""
            tree_dict['linear_solver_options'] = None

        if system.nonlinear_solver:
            tree_dict['nonlinear_solver'] = system.nonlinear_solver.SOLVER
            options = {k: system.nonlinear_solver.options[k]
                       for k in system.nonlinear_solver.options}
            tree_dict['nonlinear_solver_options'] = options

            if system.nonlinear_solver.SOLVER == NewtonSolver.SOLVER:
                tree_dict['solve_subsystems'] = system._nonlinear_solver.options['solve_subsystems']
        else:
            tree_dict['nonlinear_solver'] = ""
            tree_dict['nonlinear_solver_options'] = None

    tree_dict['children'] = children

    options = {}
    for k in system.options:
        # need to handle solvers separate because they are classes or instances
        if k in ['linear_solver', 'nonlinear_solver']:
            options[k] = system.options[k].SOLVER
        else:
            val = system.options._dict[k]['value']
            if not system.options._dict[k]['recordable']:
                options[k] = default_noraise(val)
            elif val is _UNDEFINED:
                options[k] = str(val)
            else:
                options[k] = val
    tree_dict['options'] = options

    if not tree_dict['name']:
        tree_dict['name'] = 'root'
        tree_dict['type'] = 'root'

    return tree_dict


def _get_declare_partials(system):
    """
    Get a list of the declared partials.

    Parameters
    ----------
    system : <System>
        A System in the model.

    Returns
    -------
    list
        A list containing all the declared partials (strings in the form "of > wrt" )
        beginning from the given system on down.
    """
    declare_partials_list = []

    def recurse_get_partials(system, dpl):
        if isinstance(system, Component):
            subjacs = system._subjacs_info
            for abs_key, meta in subjacs.items():
                if abs_key[0] != abs_key[1]:
                    dpl.append("{} > {}".format(abs_key[0], abs_key[1]))
        elif isinstance(system, Group):
            for s in system._subsystems_myproc:
                recurse_get_partials(s, dpl)
        return

    recurse_get_partials(system, declare_partials_list)
    return declare_partials_list


def _get_viewer_data(data_source):
    """
    Get the data needed by the N2 viewer as a dictionary.

    Parameters
    ----------
    data_source : <Problem> or <Group> or str
        A Problem or Group or case recorder file name containing the model or model data.

    Returns
    -------
    dict
        A dictionary containing information about the model for use by the viewer.
    """
    if isinstance(data_source, Problem):
        root_group = data_source.model

        if not isinstance(root_group, Group):
            simple_warning("The model is not a Group, viewer data is unavailable.")
            return {}

        driver = data_source.driver
        driver_name = driver.__class__.__name__
        driver_type = 'doe' if isinstance(driver, DOEDriver) else 'optimization'

        driver_options = {key: val for key, val in driver.options.items()}

        if driver_type == 'optimization' and 'opt_settings' in dir(driver):
            driver_opt_settings = driver.opt_settings
        else:
            driver_opt_settings = None

    elif isinstance(data_source, Group):
        if not data_source.pathname:  # root group
            root_group = data_source
            driver_name = None
            driver_type = None
            driver_options = None
            driver_opt_settings = None
        else:
            # this function only makes sense when it is at the root
            simple_warning(f"Viewer data is not available for sub-Group '{data_source.pathname}'.")
            return {}

    elif isinstance(data_source, str):
        data_dict = CaseReader(data_source, pre_load=False).problem_metadata

        # Delete the variables key since it's not used in N2
        if 'variables' in data_dict:
            del data_dict['variables']

        return data_dict

    else:
        raise TypeError(f"Viewer data is not available for '{data_source}'."
                        "The source must be a Problem, model or the filename of a recording.")

    data_dict = {}
    comp_exec_idx = [0]  # list so pass by ref
    orders = {}
    data_dict['tree'] = _get_tree_dict(root_group, orders, comp_exec_idx)

    connections_list = []

    sys_pathnames_list = []  # list of pathnames of systems found in cycles
    sys_pathnames_dict = {}  # map of pathnames to index of pathname in list

    G = root_group.compute_sys_graph(comps_only=True)

    scc = nx.strongly_connected_components(G)

    for strong_comp in scc:
        if len(strong_comp) > 1:
            # these IDs are only used when back edges are present
            sys_pathnames_list.extend(strong_comp)
            for name in strong_comp:
                sys_pathnames_dict[name] = len(sys_pathnames_dict)

        for src, tgt in G.edges(strong_comp):
            if src in strong_comp and tgt in strong_comp:
                if src in orders:
                    exe_src = orders[src]
                else:
                    exe_src = orders[src] = -1
                if tgt in orders:
                    exe_tgt = orders[tgt]
                else:
                    exe_tgt = orders[tgt] = -1

                if exe_tgt < exe_src:
                    exe_low = exe_tgt
                    exe_high = exe_src
                else:
                    exe_low = exe_src
                    exe_high = exe_tgt

                edges_list = [
                    (sys_pathnames_dict[s], sys_pathnames_dict[t]) for s, t in G.edges(strong_comp)
                    if s in orders and exe_low <= orders[s] <= exe_high and t in orders and
                    exe_low <= orders[t] <= exe_high and
                    not (s == src and t == tgt) and t in sys_pathnames_dict
                ]
                for vsrc, vtgtlist in G.get_edge_data(src, tgt)['conns'].items():
                    for vtgt in vtgtlist:
                        connections_list.append({'src': vsrc, 'tgt': vtgt,
                                                 'cycle_arrows': edges_list})
            else:  # edge is out of the SCC
                for vsrc, vtgtlist in G.get_edge_data(src, tgt)['conns'].items():
                    for vtgt in vtgtlist:
                        connections_list.append({'src': vsrc, 'tgt': vtgt})

    data_dict['sys_pathnames_list'] = sys_pathnames_list
    data_dict['connections_list'] = connections_list
    data_dict['abs2prom'] = root_group._var_abs2prom

    data_dict['driver'] = {
        'name': driver_name,
        'type': driver_type,
        'options': driver_options,
        'opt_settings': driver_opt_settings
    }
    data_dict['design_vars'] = root_group.get_design_vars(use_prom_ivc=False)
    data_dict['responses'] = root_group.get_responses()

    data_dict['declare_partials_list'] = _get_declare_partials(root_group)

    return data_dict


def n2(data_source, outfile='n2.html', show_browser=True, embeddable=False,
       title=None, use_declare_partial_info=False):
    """
    Generate an HTML file containing a tree viewer.

    Optionally opens a web browser to view the file.

    Parameters
    ----------
    data_source : <Problem> or str
        The Problem or case recorder database containing the model or model data.

    outfile : str, optional
        The name of the final output file

    show_browser : bool, optional
        If True, pop up the system default web browser to view the generated html file.
        Defaults to True.

    embeddable : bool, optional
        If True, gives a single HTML file that doesn't have the <html>, <DOCTYPE>, <body>
        and <head> tags. If False, gives a single, standalone HTML file for viewing.

    title : str, optional
        The title for the diagram. Used in the HTML title.

    use_declare_partial_info : ignored
        This option is no longer used because it is now always true.
        Still present for backwards compatibility.

    """
    # grab the model viewer data
    model_data = _get_viewer_data(data_source)

    # if MPI is active only display one copy of the viewer
    if MPI and MPI.COMM_WORLD.rank != 0:
        return

    options = {}
    model_data['options'] = options

    if use_declare_partial_info:
        warn_deprecation("'use_declare_partial_info' is now the"
                         " default and the option is ignored.")

    raw_data = json.dumps(model_data, default=default_noraise).encode('utf8')
    b64_data = str(base64.b64encode(zlib.compress(raw_data)).decode("ascii"))
    model_data = 'var compressedModel = "%s";' % b64_data

    import openmdao
    openmdao_dir = os.path.dirname(inspect.getfile(openmdao))
    vis_dir = os.path.join(openmdao_dir, "visualization/n2_viewer")
    libs_dir = os.path.join(vis_dir, "libs")
    src_dir = os.path.join(vis_dir, "src")
    style_dir = os.path.join(vis_dir, "style")
    assets_dir = os.path.join(vis_dir, "assets")

    # grab the libraries, src and style
    lib_dct = {
        'd3': 'd3.v5.min',
        'awesomplete': 'awesomplete',
        'vk_beautify': 'vkBeautify',
        'pako_inflate': 'pako_inflate.min'
    }
    libs = read_files(lib_dct.values(), libs_dir, 'js')
    src_names = \
        'modal', \
        'utils', \
        'SymbolType', \
        'N2TreeNode', \
        'ModelData', \
        'N2Style', \
        'N2Layout', \
        'N2MatrixCell', \
        'N2Legend', \
        'N2Matrix', \
        'N2Arrow', \
        'N2Search', \
        'N2Toolbar', \
        'N2Diagram', \
        'N2UserInterface', \
        'defaults', \
        'ptN2'

    srcs = read_files(src_names, src_dir, 'js')

    style_names = \
        'partition_tree', \
        'icon', \
        'toolbar', \
        'nodedata', \
        'legend', \
        'awesomplete'

    styles = read_files((style_names), style_dir, 'css')

    with open(os.path.join(style_dir, "icomoon.woff"), "rb") as f:
        encoded_font = str(base64.b64encode(f.read()).decode("ascii"))

    with open(os.path.join(style_dir, "logo_png.b64"), "r") as f:
        logo_png = str(f.read())

    with open(os.path.join(assets_dir, "spinner.png"), "rb") as f:
        waiting_icon = str(base64.b64encode(f.read()).decode("ascii"))

    if title:
        title = "OpenMDAO Model Hierarchy and N2 diagram: %s" % title
    else:
        title = "OpenMDAO Model Hierarchy and N2 diagram"

    h = DiagramWriter(filename=os.path.join(vis_dir, "index.html"),
                      title=title,
                      styles=styles, embeddable=embeddable)

    if (embeddable):
        h.insert("non-embedded-n2", "embedded-n2")

    # put all style and JS into index
    h.insert('{{fontello}}', encoded_font)
    h.insert('{{logo_png}}', logo_png)
    h.insert('{{waiting_icon}}', waiting_icon)

    for k, v in lib_dct.items():
        h.insert('{{{}_lib}}'.format(k), write_script(libs[v], indent=_IND))

    for name, code in srcs.items():
        h.insert('{{{}_lib}}'.format(name.lower()),
                 write_script(code, indent=_IND))

    h.insert('{{model_data}}', write_script(model_data, indent=_IND))

    # Help
    help_txt = ('Left clicking on a node in the partition tree will navigate to that node. '
                'Right clicking on a node in the model hierarchy will collapse/expand it. '
                'A click on any element in the N2 diagram will allow those arrows to persist.')
    help_diagram_svg_filepath = os.path.join(assets_dir, "toolbar_help.svg")
    h.add_help(help_txt, help_diagram_svg_filepath,
               footer="OpenMDAO Model Hierarchy and N2 diagram")

    # Write output file
    h.write(outfile)

    # open it up in the browser
    if show_browser:
        from openmdao.utils.webview import webview
        webview(outfile)<|MERGE_RESOLUTION|>--- conflicted
+++ resolved
@@ -35,10 +35,6 @@
 _MAX_ARRAY_SIZE_FOR_REPR_VAL = 1000  # If var has more elements than this do not pass to N2
 
 
-<<<<<<< HEAD
-def _get_var_dict(system, typ, name, meta):
-    is_discrete = name in system._var_discrete[typ]
-=======
 def _convert_nans_in_nested_list(val_as_list):
     """
     Given a list, possibly nested, replace any numpy.nan values with the string "nan".
@@ -89,10 +85,12 @@
         meta = system._var_discrete[typ][name]
         is_discrete = True
     else:
-        meta = system._var_abs2meta[name]
+        if name in system._var_abs2meta['output']:
+            meta = system._var_abs2meta['output'][name]
+        else:
+            meta = system._var_abs2meta['input'][name]
         name = system._var_abs2prom[typ][name]
         is_discrete = False
->>>>>>> c03985f3
 
     var_dict = OrderedDict()
 
@@ -164,12 +162,11 @@
 
         children = []
         for typ in ['input', 'output']:
-            for abs_name, meta in system._var_abs2meta[typ].items():
-                children.append(_get_var_dict(system, typ, system._var_abs2prom[typ][abs_name],
-                                              meta))
-
-            for prom_name, meta in system._var_discrete[typ].items():
-                children.append(_get_var_dict(system, typ, prom_name, meta))
+            for abs_name in system._var_abs2meta[typ]:
+                children.append(_get_var_dict(system, typ, abs_name))
+
+            for prom_name in system._var_discrete[typ]:
+                children.append(_get_var_dict(system, typ, prom_name))
 
     else:
         if isinstance(system, ParallelGroup):
