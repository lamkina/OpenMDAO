--- conflicted
+++ resolved
@@ -1657,7 +1657,6 @@
                 self._var_prom2inds[abs2prom[tgt]] = [meta['shape'], meta['src_indices'],
                                                       meta['src_indices']._flat_src]
 
-<<<<<<< HEAD
     def _check_consistent_serial_dinputs(self, nz_dist_outputs):
         """
         Check consistency across ranks for serial d_inputs variables.
@@ -1703,7 +1702,6 @@
                             key = (outname, inname)
                             self._inconsistent_keys.add(key)
 
-
     def _get_dist_nz_dresids(self):
         """
         Get names of distributed resids that are non-zero prior to computing derivatives.
@@ -1730,7 +1728,7 @@
 
         self.comm.gather(nzresids, root=0)
         return nzresids
-=======
+
     def _has_fast_rel_lookup(self):
         """
         Return True if this System should have fast relative variable name lookup in vectors.
@@ -1742,7 +1740,6 @@
         """
         return True
 
->>>>>>> 2858d760
 
 class _DictValues(object):
     """
