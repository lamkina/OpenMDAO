"""Define the Group class."""
import os
import sys
from collections import Counter, OrderedDict, defaultdict, deque
from collections.abc import Iterable

from itertools import product, chain
from numbers import Number
import inspect
from fnmatch import fnmatchcase

import numpy as np
import networkx as nx

from openmdao.jacobians.dictionary_jacobian import DictionaryJacobian
from openmdao.core.system import System
from openmdao.core.component import Component, _DictValues
from openmdao.vectors.vector import _full_slice
from openmdao.core.constants import _UNDEFINED, INT_DTYPE
from openmdao.proc_allocators.default_allocator import DefaultAllocator, ProcAllocationError
from openmdao.jacobians.jacobian import SUBJAC_META_DEFAULTS
from openmdao.recorders.recording_iteration_stack import Recording
from openmdao.solvers.nonlinear.nonlinear_runonce import NonlinearRunOnce
from openmdao.solvers.linear.linear_runonce import LinearRunOnce
from openmdao.utils.array_utils import array_connection_compatible, _flatten_src_indices, \
    shape_to_len
from openmdao.utils.general_utils import common_subpath, \
    conditional_error, _is_slicer_op, _slice_indices, convert_src_inds, \
    shape_from_idx, shape2tuple, get_connection_owner
from openmdao.utils.units import is_compatible, unit_conversion, _has_val_mismatch, _find_unit, \
    _is_unitless, simplify_unit
from openmdao.utils.mpi import MPI, check_mpi_exceptions, multi_proc_exception_check
import openmdao.utils.coloring as coloring_mod
from openmdao.utils.array_utils import evenly_distrib_idxs
from openmdao.utils.om_warnings import issue_warning, UnitsWarning, UnusedOptionWarning, \
    SetupWarning, PromotionWarning, MPIWarning
from openmdao.core.constants import _SetupStatus
from openmdao.utils.om_warnings import warn_deprecation

# regex to check for valid names.
import re
namecheck_rgx = re.compile('[a-zA-Z][_a-zA-Z0-9]*')


# use a class with slots instead of a namedtuple so that we can
# change index after creation if needed.
class _SysInfo(object):

    __slots__ = ['system', 'index']

    def __init__(self, system, index):
        self.system = system
        self.index = index

    def __iter__(self):
        yield self.system
        yield self.index


class _PromotesInfo(object):
    __slots__ = ['src_indices', 'flat', 'src_shape', 'parent', 'prom']

    def __init__(self, src_indices=None, flat=None, src_shape=None, parent=None, prom=None):
        if not _is_slicer_op(src_indices) and src_indices is not None:
            src_indices = np.asarray(src_indices)
        self.src_indices = src_indices
        self.flat = flat
        self.src_shape = src_shape
        self.parent = None  # pathname of promoting system
        self.prom = None  # local promoted name of input

    def __iter__(self):
        yield self.src_indices
        yield self.flat
        yield self.src_shape

    def __repr__(self):
        return (f"_PromotesInfo({self.src_indices}, {self.flat}, {self.src_shape}, "
                f"{self.parent}, {self.prom})")

    def prom_path(self):
        if self.parent is None or self.prom is None:
            return ''
        return '.'.join((self.parent, self.prom)) if self.parent else self.prom

    def copy(self):
        return _PromotesInfo(self.src_indices, self.flat, self.src_shape, self.parent, self.prom)

    def convert_from(self, parent):
        # return a new _PromotesInfo that converts our src_indices based on the parent
        if parent.src_indices is None:
            return self.copy()
        elif self.src_indices is None:
            return parent.copy()

        src_inds = convert_src_inds(parent.src_indices, parent.src_shape,
                                    self.src_indices, self.src_shape)
        return _PromotesInfo(src_inds, self.flat, self.src_shape, self.parent, self.prom)

    def compare(self, other):
        """
        Compare attributes in the two objects.

        Two attributes are considered mismatched only if neither is None and their values
        are unequal.

        Returns
        -------
        list
            List of unequal atrribute names.
        """
        mismatches = []

        if self.flat != other.flat:
            if self.flat is not None and other.flat is not None:
                mismatches.append('flat_src_indices')

        if self.src_shape != other.src_shape:
            if self.src_shape is not None and other.src_shape is not None:
                mismatches.append('src_shape')

        if isinstance(self.src_indices, np.ndarray) and isinstance(other.src_indices, np.ndarray):
            if (self.src_indices.shape != other.src_indices.shape or
                    not np.all(self.src_indices == other.src_indices)):
                mismatches.append('src_indices')
        elif not (self.src_indices is None or other.src_indices is None):
            if self.src_indices != other.src_indices:
                mismatches.append('src_indices')

        return mismatches


class Group(System):
    """
    Class used to group systems together; instantiate or inherit.

    Parameters
    ----------
    **kwargs : dict
        Dict of arguments available here and in all descendants of this Group.

    Attributes
    ----------
    _mpi_proc_allocator : ProcAllocator
        Object used to allocate MPI processes to subsystems.
    _proc_info : dict of subsys_name: (min_procs, max_procs, weight)
        Information used to determine MPI process allocation to subsystems.
    _subgroups_myproc : list
        List of local subgroups.
    _manual_connections : dict
        Dictionary of input_name: (output_name, src_indices) connections.
    _group_inputs : dict
        Mapping of promoted names to certain metadata (src_indices, units).
    _static_group_inputs : dict
        Group inputs added outside of setup/configure.
    _pre_config_group_inputs : dict
        Group inputs added inside of setup but before configure.
    _static_manual_connections : dict
        Dictionary that stores all explicit connections added outside of setup.
    _conn_abs_in2out : {'abs_in': 'abs_out'}
        Dictionary containing all explicit & implicit continuous var connections owned
        by this system only. The data is the same across all processors.
    _conn_discrete_in2out : {'abs_in': 'abs_out'}
        Dictionary containing all explicit & implicit discrete var connections owned
        by this system only. The data is the same across all processors.
    _transfers : dict of dict of Transfers
        First key is mode, second is subname where
        mode is 'fwd' or 'rev' and subname is the subsystem name
        or subname can be None for the full, simultaneous transfer.
    _discrete_transfers : dict of discrete transfer metadata
        Key is system pathname or None for the full, simultaneous transfer.
    _setup_procs_finished : bool
        Flag to check if setup_procs is complete
    _contains_parallel_group : bool
        If True, this Group contains a ParallelGroup. Only used to determine if a parallel
        group or distributed component is below a DirectSolver so that we can raise an exception.
    _raise_connection_errors : bool
        Flag indicating whether connection errors are raised as an Exception.
    _order_set : bool
        Flag to check if set_order has been called.
    _auto_ivc_warnings : list
        List of Auto IVC warnings to be raised later with simple_warnings.
    _shapes_graph : nx.Graph
        Dynamic shape dependency graph, or None.
    _shape_knowns : set
        Set of shape dependency graph nodes with known (non-dynamic) shapes.
    """

    def __init__(self, **kwargs):
        """
        Set the solvers to nonlinear and linear block Gauss--Seidel by default.
        """
        self._mpi_proc_allocator = DefaultAllocator()
        self._proc_info = {}

        super().__init__(**kwargs)

        self._subgroups_myproc = None
        self._manual_connections = {}
        self._group_inputs = {}
        self._pre_config_group_inputs = {}
        self._static_group_inputs = {}
        self._static_manual_connections = {}
        self._conn_abs_in2out = {}
        self._conn_discrete_in2out = {}
        self._transfers = {}
        self._discrete_transfers = {}
        self._setup_procs_finished = False
        self._contains_parallel_group = False
        self._raise_connection_errors = True
        self._order_set = False
        self._shapes_graph = None
        self._shape_knowns = None

        # TODO: we cannot set the solvers with property setters at the moment
        # because our lint check thinks that we are defining new attributes
        # called nonlinear_solver and linear_solver without documenting them.
        if not self._nonlinear_solver:
            self._nonlinear_solver = NonlinearRunOnce()
        if not self._linear_solver:
            self._linear_solver = LinearRunOnce()

    def setup(self):
        """
        Build this group.

        This method should be overidden by your Group's method. The reason for using this
        method to add subsystem is to save memory and setup time when using your Group
        while running under MPI.  This avoids the creation of systems that will not be
        used in the current process.

        You may call 'add_subsystem' to add systems to this group. You may also issue connections,
        and set the linear and nonlinear solvers for this group level. You cannot safely change
        anything on children systems; use the 'configure' method instead.

        Available attributes:
            name
            pathname
            comm
            options
        """
        pass

    def configure(self):
        """
        Configure this group to assign children settings.

        This method may optionally be overidden by your Group's method.

        You may only use this method to change settings on your children subsystems. This includes
        setting solvers in cases where you want to override the defaults.

        You can assume that the full hierarchy below your level has been instantiated and has
        already called its own configure methods.

        Available attributes:
            name
            pathname
            comm
            options
            system hieararchy with attribute access
        """
        pass

    def set_input_defaults(self, name, val=_UNDEFINED, units=None, src_shape=None):
        """
        Specify metadata to be assumed when multiple inputs are promoted to the same name.

        Parameters
        ----------
        name : str
            Promoted input name.
        val : object
            Value to assume for the promoted input.
        units : str or None
            Units to assume for the promoted input.
        src_shape : int or tuple
            Assumed shape of any connected source or higher level promoted input.
        """
        meta = {'prom': name, 'auto': False}
        if val is _UNDEFINED:
            src_shape = shape2tuple(src_shape)
        else:
            meta['val'] = val
            if src_shape is not None:
                issue_warning("value was set in set_input_defaults, so ignoring "
                              f"value {src_shape} of src_shape.", prefix=self.msginfo,
                              category=PromotionWarning)
            if isinstance(val, np.ndarray):
                src_shape = val.shape
            elif isinstance(val, Number):
                src_shape = (1,)
        if units is not None:
            if not isinstance(units, str):
                raise TypeError('%s: The units argument should be a str or None' % self.msginfo)
            meta['units'] = simplify_unit(units, msginfo=self.msginfo)

        if src_shape is not None:
            meta['src_shape'] = src_shape

        if self._static_mode:
            dct = self._static_group_inputs
        else:
            dct = self._group_inputs

        if name in dct:
            old = dct[name][0]
            overlap = sorted(set(old).intersection(meta))
            if overlap:
                issue_warning(f"Setting input defaults for input '{name}' which "
                              f"override previously set defaults for {overlap}.",
                              prefix=self.msginfo, category=PromotionWarning)
            old.update(meta)
        else:
            dct[name] = [meta]

    def _get_scope(self, excl_sub=None):
        """
        Find the input and output variables that are needed for a particular matvec product.

        Parameters
        ----------
        excl_sub : <System>
            A subsystem whose variables should be excluded from the matvec product.

        Returns
        -------
        (set, set)
            Sets of output and input variables.
        """
        if excl_sub is None:
            cache_key = None
        else:
            cache_key = excl_sub.pathname

        try:
            io_vars = self._scope_cache[cache_key]

            # Make sure they're the same subsystem instance before returning
            if io_vars[2] is excl_sub:
                return (io_vars[:2])
        except KeyError:
            pass

        if excl_sub is None:
            # All outputs
            scope_out = frozenset(self._var_allprocs_abs2meta['output'])

            # All inputs connected to an output in this system
            scope_in = frozenset(self._conn_global_abs_in2out).intersection(
                self._var_allprocs_abs2meta['input'])

        else:
            # Empty for the excl_sub
            scope_out = frozenset()

            # All inputs connected to an output in this system but not in excl_sub
            scope_in = set()
            for abs_in in self._var_allprocs_abs2meta['input']:
                if abs_in in self._conn_global_abs_in2out:
                    abs_out = self._conn_global_abs_in2out[abs_in]

                    if abs_out not in excl_sub._var_allprocs_abs2idx:
                        scope_in.add(abs_in)
            scope_in = frozenset(scope_in)

        # Use the pathname as the dict key instead of the object itself. When
        # the object is used as the key, memory leaks result from multiple
        # calls to setup().
        self._scope_cache[cache_key] = (scope_out, scope_in, excl_sub)
        return scope_out, scope_in

    def _compute_root_scale_factors(self):
        """
        Compute scale factors for all variables.

        Returns
        -------
        dict
            Mapping of each absolute var name to its corresponding scaling factor tuple.
        """
        # The output and residual vectors are handled in system.py.
        scale_factors = super()._compute_root_scale_factors()

        # Input scaling for connected inputs is added here.
        # This is a combined scale factor that includes the scaling of the connected source
        # and the unit conversion between the source output and each target input.
        if self._has_input_scaling:
            abs2meta_in = self._var_abs2meta['input']
            allprocs_meta_out = self._var_allprocs_abs2meta['output']
            for abs_in, abs_out in self._conn_global_abs_in2out.items():
                if abs_in not in abs2meta_in:
                    # we only perform scaling on local, non-discrete arrays, so skip
                    continue

                meta_in = abs2meta_in[abs_in]

                meta_out = allprocs_meta_out[abs_out]
                ref = meta_out['ref']
                ref0 = meta_out['ref0']

                src_indices = meta_in['src_indices']

                if src_indices is not None:
                    if not (np.isscalar(ref) and np.isscalar(ref0)):
                        # TODO: if either ref or ref0 are not scalar and the output is
                        # distributed, we need to do a scatter
                        # to obtain the values needed due to global src_indices
                        if meta_out['distributed']:
                            raise RuntimeError("{}: vector scalers with distrib vars "
                                               "not supported yet.".format(self.msginfo))

                        if src_indices.ndim != 1:
                            src_indices = _flatten_src_indices(src_indices, meta_in['shape'],
                                                               meta_out['global_shape'],
                                                               meta_out['global_size'])

                        ref = ref[src_indices]
                        ref0 = ref0[src_indices]

                # Compute scaling arrays for inputs using a0 and a1
                # Example:
                #   Let x, x_src, x_tgt be the dimensionless variable,
                #   variable in source units, and variable in target units, resp.
                #   x_src = a0 + a1 x
                #   x_tgt = b0 + b1 x
                #   x_tgt = g(x_src) = d0 + d1 x_src
                #   b0 + b1 x = d0 + d1 a0 + d1 a1 x
                #   b0 = d0 + d1 a0
                #   b0 = g(a0)
                #   b1 = d0 + d1 a1 - d0
                #   b1 = g(a1) - g(0)

                units_in = meta_in['units']
                units_out = meta_out['units']

                if units_in is None or units_out is None or units_in == units_out:
                    a0 = ref0
                    a1 = ref - ref0

                    scale_factors[abs_in] = {
                        'input': (a0, a1),
                    }

                else:
                    factor, offset = unit_conversion(units_out, units_in)
                    a0 = ref0
                    a1 = ref - ref0

                    if a1 == 1.0:
                        # No solver scaling, just unit conversion.
                        # Note: a case like ref=3, ref0=2 is safe to treat as unscaled for the
                        # linear vectors because the "scaler" is 1.0.
                        a0 = (ref0 + offset) * factor
                        a1 = (ref - ref0) * factor

                        scale_factors[abs_in] = {
                            'input': (a0, a1),
                        }

                    else:
                        # When we have unit conversion and solver scaling, we need to track them
                        # independently during reverse mode linear solves, so save the unit
                        # conversion factors too, and let the root vector sort it out.
                        scale_factors[abs_in] = {
                            'input': (a0, a1, factor, offset),
                        }

                        # For adder allocation check.
                        a0 = (ref0 + offset) * factor

                # Check whether we need to allocate an adder for the input vector.
                if np.any(np.asarray(a0)):
                    self._has_input_adder = True

        return scale_factors

    def _configure(self):
        """
        Configure our model recursively to assign any children settings.

        Highest system's settings take precedence.
        """
        # reset group_inputs back to what it was just after self.setup() in case _configure
        # is called multiple times.
        self._group_inputs = self._pre_config_group_inputs.copy()
        for n, lst in self._group_inputs.items():
            self._group_inputs[n] = lst.copy()

        for subsys in self._subsystems_myproc:
            subsys._configure()
            subsys._setup_var_data()

            self._has_guess |= subsys._has_guess
            self._has_bounds |= subsys._has_bounds
            self.matrix_free |= subsys.matrix_free

        self._problem_meta['setup_status'] = _SetupStatus.POST_CONFIGURE
        self.configure()

        # if our configure() has added or promoted any variables, we have to call
        # _setup_var_data again on any modified systems and their ancestors (only those that
        # are our descendents).
        self._problem_meta['config_info']._update_modified_systems(self)

    def _setup_procs(self, pathname, comm, mode, prob_meta):
        """
        Execute first phase of the setup process.

        Distribute processors, assign pathnames, and call setup on the group. This method recurses
        downward through the model.

        Parameters
        ----------
        pathname : str
            Global name of the system, including the path.
        comm : MPI.Comm or <FakeComm>
            MPI communicator object.
        mode : str
            Derivatives calculation mode, 'fwd' for forward, and 'rev' for
            reverse (adjoint). Default is 'rev'.
        prob_meta : dict
            Problem level metadata.
        """
        super()._setup_procs(pathname, comm, mode, prob_meta)
        self._setup_procs_finished = False

        nproc = comm.size

        if self._num_par_fd > 1:
            info = self._coloring_info
            if comm.size > 1:
                # if approx_totals has been declared, or there is an approx coloring, setup par FD
                if self._owns_approx_jac or info['dynamic'] or info['static'] is not None:
                    comm = self._setup_par_fd_procs(comm)
                else:
                    msg = "%s: num_par_fd = %d but FD is not active." % (self.msginfo,
                                                                         self._num_par_fd)
                    raise RuntimeError(msg)
            elif not MPI:
                msg = f"MPI is not active but num_par_fd = {self._num_par_fd}. No parallel " \
                      f"finite difference will be performed."
                issue_warning(msg, prefix=self.msginfo, category=MPIWarning)

        self.comm = comm

        self._subsystems_allprocs = self._static_subsystems_allprocs.copy()
        self._manual_connections = self._static_manual_connections.copy()
        self._group_inputs = self._static_group_inputs.copy()
        # copy doesn't copy the internal list so we have to do it manually (we don't want
        # a full deepcopy either because we want the internal metadata dicts to be shared)
        for n, lst in self._group_inputs.items():
            self._group_inputs[n] = lst.copy()

        # Call setup function for this group.
        self.setup()
        self._setup_check()

        # need to save these because _setup_var_data can be called multiple times
        # during the config process and we don't want to wipe out any group_inputs
        # that were added during self.setup()
        self._pre_config_group_inputs = self._group_inputs.copy()
        for n, lst in self._pre_config_group_inputs.items():
            self._pre_config_group_inputs[n] = lst.copy()

        if MPI:

            allsubs = list(self._subsystems_allprocs.values())
            proc_info = [self._proc_info[s.name] for s, _ in allsubs]

            # Call the load balancing algorithm
            try:
                sub_inds, sub_comm, sub_proc_range = self._mpi_proc_allocator(
                    proc_info, len(allsubs), comm)
            except ProcAllocationError as err:
                if err.sub_inds is None:
                    raise RuntimeError("%s: %s" % (self.msginfo, err.msg))
                else:
                    raise RuntimeError("%s: MPI process allocation failed: %s for the following "
                                       "subsystems: %s" %
                                       (self.msginfo, err.msg,
                                        [allsubs[i].system.name for i in err.sub_inds]))

            self._subsystems_myproc = [allsubs[ind].system for ind in sub_inds]

            # Define local subsystems
            if not (np.sum([minp for minp, _, _ in proc_info]) <= comm.size):
                # reorder the subsystems_allprocs based on which procs they live on. If we don't
                # do this, we can get ordering mismatches in some of our data structures.
                new_allsubs = OrderedDict()
                seen = set()
                gathered = self.comm.allgather(sub_inds)
                for rank, inds in enumerate(gathered):
                    for ind in inds:
                        if ind not in seen:
                            sinfo = allsubs[ind]
                            sinfo.index = len(new_allsubs)
                            new_allsubs[sinfo.system.name] = sinfo
                            seen.add(ind)
                self._subsystems_allprocs = new_allsubs
        else:
            sub_comm = comm
            self._subsystems_myproc = [s for s, _ in self._subsystems_allprocs.values()]

        # need to set pathname correctly even for non-local subsystems
        for s, _ in self._subsystems_allprocs.values():
            s.pathname = '.'.join((self.pathname, s.name)) if self.pathname else s.name

        # Perform recursion
        allsubs = self._subsystems_allprocs
        for subsys in self._subsystems_myproc:
            subsys._setup_procs(subsys.pathname, sub_comm, mode, prob_meta)

        # build a list of local subgroups to speed up later loops
        self._subgroups_myproc = [s for s in self._subsystems_myproc if isinstance(s, Group)]

        if MPI and nproc > 1:
            if self._mpi_proc_allocator.parallel:
                self._problem_meta['parallel_groups'].append(self.pathname)

            allpars = self.comm.allgather(self._problem_meta['parallel_groups'])
            full = set()
            for p in allpars:
                full.update(p)
            self._problem_meta['parallel_groups'] = sorted(full)

        if self._problem_meta['parallel_groups']:
            prefix = self.pathname + '.' if self.pathname else ''
            for par in self._problem_meta['parallel_groups']:
                if par.startswith(prefix) and par != prefix:
                    self._contains_parallel_group = True
                    break

        self._setup_procs_finished = True

    def _configure_check(self):
        """
        Do any error checking on i/o and connections.
        """
        for subsys in self._subsystems_myproc:
            subsys._configure_check()

        super()._configure_check()

    def _list_states(self):
        """
        Return list of all local states at and below this system.

        Returns
        -------
        list
            List of all states.
        """
        states = []
        for subsys in self._subsystems_myproc:
            states.extend(subsys._list_states())

        return sorted(states)

    def _list_states_allprocs(self):
        """
        Return list of all states at and below this system across all procs.

        Returns
        -------
        list
            List of all states.
        """
        if MPI:
            all_states = set()
            byproc = self.comm.allgather(self._list_states())
            for proc_states in byproc:
                all_states.update(proc_states)
            return sorted(all_states)
        else:
            return self._list_states()

    def _get_all_promotes(self):
        """
        Create the top level mapping of all promoted names to absolute names for all local systems.

        This includes all buried promoted names.

        Returns
        -------
        dict
            Mapping of all promoted names to absolute names.
        """
        iotypes = ('input', 'output')
        if self.comm.size > 1:
            prom2abs = {'input': defaultdict(set), 'output': defaultdict(set)}
            rem_prom2abs = {'input': defaultdict(set), 'output': defaultdict(set)}
            myrank = self.comm.rank
            vars_to_gather = self._vars_to_gather

            for s in self.system_iter(recurse=True):
                prefix = s.pathname + '.' if s.pathname else ''
                for typ in iotypes:
                    # use abs2prom to determine locality since prom2abs is for allprocs
                    sys_abs2prom = s._var_abs2prom[typ]
                    t_remprom2abs = rem_prom2abs[typ]
                    t_prom2abs = prom2abs[typ]
                    for prom, alist in s._var_allprocs_prom2abs_list[typ].items():
                        abs_names = [n for n in alist if n in sys_abs2prom]
                        t_prom2abs[prefix + prom].update(abs_names)
                        t_remprom2abs[prefix + prom].update(n for n in abs_names
                                                            if n in vars_to_gather
                                                            and vars_to_gather[n] == myrank)

            all_proms = self.comm.gather(rem_prom2abs, root=0)
            if myrank == 0:
                for typ in iotypes:
                    t_prom2abs = prom2abs[typ]
                    for rankproms in all_proms:
                        for prom, absnames in rankproms[typ].items():
                            t_prom2abs[prom].update(absnames)

                    for prom, absnames in t_prom2abs.items():
                        t_prom2abs[prom] = sorted(absnames)  # sort to keep order same on all procs

                self.comm.bcast(prom2abs, root=0)
            else:
                prom2abs = self.comm.bcast(None, root=0)
        else:  # serial
            prom2abs = {'input': defaultdict(list), 'output': defaultdict(list)}
            for s in self.system_iter(recurse=True):
                prefix = s.pathname + '.' if s.pathname else ''
                for typ in iotypes:
                    t_prom2abs = prom2abs[typ]
                    for prom, abslist in s._var_allprocs_prom2abs_list[typ].items():
                        t_prom2abs[prefix + prom] = abslist

        return prom2abs

    def _top_level_post_connections(self, mode):
        # this is called on the top level group after all connections are known
        self._problem_meta['vars_to_gather'] = self._vars_to_gather
        self._problem_meta['prom2abs'] = self._get_all_promotes()

        self._resolve_group_input_defaults()
        self._setup_auto_ivcs(mode)
        self._check_prom_masking()

    def _check_prom_masking(self):
        """
        Raise exception if any promoted variable name masks an absolute variable name.

        Only called on the top level group.
        """
        prom2abs_in = self._var_allprocs_prom2abs_list['input']
        prom2abs_out = self._var_allprocs_prom2abs_list['output']
        abs2meta = self._var_allprocs_abs2meta

        for io in ('input', 'output'):
            for absname in abs2meta[io]:
                if absname in prom2abs_in:
                    for name in prom2abs_in[absname]:
                        if name != absname:
                            raise RuntimeError(f"{self.msginfo}: Absolute variable name '{absname}'"
                                               " is masked by a matching promoted name. Try"
                                               " promoting to a different name. This can be caused"
                                               " by promoting '*' at group level or promoting using"
                                               " dotted names.")
                elif absname in prom2abs_out:
                    if absname != prom2abs_out[absname][0]:
                        raise RuntimeError(f"{self.msginfo}: Absolute variable name '{absname}' is"
                                           " masked by a matching promoted name. Try"
                                           " promoting to a different name. This can be caused"
                                           " by promoting '*' at group level or promoting using"
                                           " dotted names.")

    def _top_level_post_sizes(self):
        # this runs after the variable sizes are known
        self._setup_global_shapes()

        self._resolve_ambiguous_input_meta()

        all_abs2meta_out = self._var_allprocs_abs2meta['output']
        if self.comm.size > 1:
            abs2idx = self._var_allprocs_abs2idx
            all_abs2meta = self._var_allprocs_abs2meta
            all_abs2meta_in = all_abs2meta['input']
            conns = self._conn_global_abs_in2out

            # the code below is to handle the case where src_indices were not specified
            # for a distributed input or an input connected to a distributed auto_ivc
            # output. This update can't happen until sizes are known.
            dist_ins = (n for n, m in all_abs2meta_in.items() if m['distributed'] or
                        (conns[n].startswith('_auto_ivc.') and
                         all_abs2meta_out[conns[n]]['distributed']))
            dcomp_names = set(d.rsplit('.', 1)[0] for d in dist_ins)
            if dcomp_names:
                added_src_inds = []
                for comp in self.system_iter(recurse=True, typ=Component):
                    if comp.pathname in dcomp_names:
                        added_src_inds.extend(
                            comp._update_dist_src_indices(conns, all_abs2meta, abs2idx,
                                                          self._var_sizes))

                updated = set()
                for alist in self.comm.allgather(added_src_inds):
                    updated.update(alist)

                for a in updated:
                    all_abs2meta_in[a]['has_src_indices'] = True

        self._resolve_src_indices()

        if self.comm.size > 1:
            allprocs_abs2meta_in = self._var_allprocs_abs2meta['input']
            allprocs_abs2meta_out = self._var_allprocs_abs2meta['output']
            abs2meta_in = self._var_abs2meta['input']
            for abs_in, abs_out in sorted(conns.items()):
                if abs_out not in allprocs_abs2meta_out:
                    continue  # discrete var
                all_meta_out = allprocs_abs2meta_out[abs_out]
                all_meta_in = allprocs_abs2meta_in[abs_in]
                in_dist = all_meta_in['distributed']
                out_dist = all_meta_out['distributed']

                # check that src_indices match for dist->serial connection
                # FIXME: this transfers src_indices from all ranks to rank 0 so we could run into
                # memory issues if src_indices are large.  Maybe try something like computing a hash
                # in each rank and comparing those?
                if out_dist and not in_dist:
                    # all serial inputs must have src_indices if they connect to a distributed
                    # output
                    owner = self._owning_rank[abs_in]
                    if abs_in in abs2meta_in:  # input is local
                        src_inds = abs2meta_in[abs_in]['src_indices']
                    else:
                        src_inds = None
                    if self.comm.rank == owner:
                        baseline = None
                        err = 0
                        for sinds in self.comm.gather(src_inds, root=owner):
                            if sinds is not None:
                                if baseline is None:
                                    baseline = sinds
                                else:
                                    if not np.all(sinds == baseline):
                                        err = 1
                                        break
                        if baseline is None:  # no src_indices were set
                            err = -1
                        self.comm.bcast(err, root=owner)
                    else:
                        self.comm.gather(src_inds, root=owner)
                        err = self.comm.bcast(None, root=owner)
                    if err == 1:
                        raise RuntimeError(f"{self.msginfo}: Can't connect distributed output "
                                           f"'{abs_out}' to serial input '{abs_in}' because "
                                           "src_indices differ on different ranks.")
                    elif err == -1:
                        raise RuntimeError(f"{self.msginfo}: Can't connect distributed output "
                                           f"'{abs_out}' to serial input '{abs_in}' without "
                                           "specifying src_indices.")
                elif in_dist and not out_dist:
                    warn_deprecation(f"Connection between serial output '{abs_out}' and distributed"
                                     f" input '{abs_in}' is deprecated and will become an error "
                                     "in a future release.")

    def _get_group_input_meta(self, prom_in, meta_name):
        if prom_in in self._group_inputs:
            meta = self._group_inputs[prom_in][0]
            if meta_name in meta:
                return meta[meta_name]

    def _get_promotes_call_info(self, abs_in):
        prefix_len = len(self.pathname) + 1 if self.pathname else 0
        subname = abs_in[prefix_len:].split('.', 1)[0]
        sub, _ = self._subsystems_allprocs[subname]
        subprom = sub._var_allprocs_abs2prom['input'][abs_in]
        if subname in self._promotes_src_indices:
            if subprom in self._promotes_src_indices[subname]:
                return subname, subprom, self._promotes_src_indices[subname][subprom]
        return subname, subprom, None

    def _resolve_src_indices(self):
        # called at top level only
        # create a dict mapping abs inputs to top level _PromotesInfo
        all_abs2meta_out = self._var_allprocs_abs2meta['output']
        abs2meta_in = self._var_abs2meta['input']
        tdict = {}
        for tgt, src in self._conn_global_abs_in2out.items():
            # skip remote vars, discretes and non-distributed auto_ivcs
            if tgt not in abs2meta_in or src not in all_abs2meta_out:
                continue
            if src.startswith('_auto_ivc.') and not all_abs2meta_out[src]['distributed']:
                continue

            src_inds = flat_src_inds = None
            src_shape = parent_src_shape = all_abs2meta_out[src]['global_shape']

            # use src_indices coming from 'connect' call as our starting ones
            if not abs2meta_in[tgt].get('add_input_src_indices'):
                src_inds = abs2meta_in[tgt]['src_indices']
                flat_src_inds = abs2meta_in[tgt]['flat_src_indices']

            tdict[tgt] = (_PromotesInfo(src_inds, flat_src_inds, shape2tuple(src_shape)),
                          shape2tuple(parent_src_shape), src, self.pathname)

        with multi_proc_exception_check(self.comm):
            self._resolve_src_inds(tdict, self)

    def _resolve_src_inds(self, my_tdict, top):
        abs2meta_out = self._var_allprocs_abs2meta['output']
        abs2meta_in = self._var_abs2meta['input']
        abs2prom = self._var_allprocs_abs2prom['input']

        tdict = {}  # maps subname to map of abs input to _PromotesInfo
        for tgt, (oldinfo, parent_src_shape, oldprom, oldpath) in my_tdict.items():
            src_inds, flat_src_inds, _ = oldinfo
            prom = abs2prom[tgt]

            subname, subprom, tup = self._get_promotes_call_info(tgt)
            if tup is not None:
                pinfo, _ = tup
                if parent_src_shape is not None and pinfo.src_shape is not None:
                    if parent_src_shape != pinfo.src_shape:
                        if oldinfo.src_indices is not None:
                            parent_src_shape = shape_from_idx(parent_src_shape, oldinfo.src_indices,
                                                              oldinfo.flat)
                            oldprom = prom
                            oldpath = self.pathname
                        if parent_src_shape != pinfo.src_shape:
                            msg = (f"{self.msginfo}: Promoted src_shape of {pinfo.src_shape} for "
                                   f"'{subprom}' in "
                                   f"'{'.'.join((self.pathname, subname)).lstrip('.')}' "
                                   f"differs from src_shape {parent_src_shape} for '{oldprom}' in "
                                   f"'{oldpath}'.")
                            raise RuntimeError(msg)

                if parent_src_shape is None:
                    parent_src_shape = pinfo.src_shape
                    oldprom = prom
                    oldpath = self.pathname

                if oldinfo.src_indices is not None and pinfo.src_indices is not None:
                    try:
                        pinfo = pinfo.convert_from(oldinfo)
                    except Exception as err:
                        conns = self._problem_meta['model_ref']()._conn_global_abs_in2out
                        parinput = prom if oldinfo.parent is None else oldinfo.prom_path()
                        if tgt in conns:
                            src = conns[tgt]
                            owner, sprom, tprom = get_connection_owner(self, tgt)
                            if owner is not None:
                                msg = (f"In connection from '{sprom}' to '{tprom}' in group "
                                       f"'{owner}', ")
                            else:
                                msg = f"In connection from '{src}' to '{tgt}', "

                            raise RuntimeError(f"{msg}input '{parinput}' src_indices are "
                                               f"{oldinfo.src_indices} and indexing into those "
                                               f"failed using src_indices {pinfo.src_indices} from "
                                               f"input '{pinfo.prom_path()}'. Error was: {err}.")
                        else:
                            raise RuntimeError(f"Input '{parinput}' src_indices are "
                                               f"{oldinfo.src_indices} and indexing into those "
                                               f"failed using src_indices {pinfo.src_indices} from "
                                               f"input '{pinfo.prom_path()}'. Error was: {err}.")
            else:
                pinfo = oldinfo.copy()

            gsrc_shape = self._get_group_input_meta(prom, 'src_shape')
            if gsrc_shape is not None:
                parent_src_shape = gsrc_shape
                oldprom = prom
                oldpath = self.pathname

            if subname in tdict:
                tdict[subname][tgt] = (pinfo, parent_src_shape, oldprom, oldpath)
            else:
                tdict[subname] = {tgt: (pinfo, parent_src_shape, oldprom, oldpath)}

            shape = None
            if pinfo.src_shape is not None:
                shape = pinfo.src_shape
            if shape is None:
                if parent_src_shape is not None:
                    shape = parent_src_shape

            # as soon as we get a src_shape, set that at the top so we can use it to
            # set auto_ivc shape
            if shape is not None:
                top_prom = top._var_allprocs_abs2prom['input'][tgt]
                if top_prom not in top._var_prom2inds:
                    top._var_prom2inds[top_prom] = [None, None, None]
                if top._var_prom2inds[top_prom][0] is None:
                    top._var_prom2inds[top_prom][0] = shape

            # store shape, indices info under the prom name
            if self.pathname == '':
                self._var_prom2inds[prom] = [shape, pinfo.src_indices, pinfo.flat]
            else:
                self._var_prom2inds[prom] = [parent_src_shape, oldinfo.src_indices, oldinfo.flat]

        for s in self._subsystems_myproc:
            if s.name in tdict:
                s._resolve_src_inds(tdict[s.name], top)
                del tdict[s.name]

    def _setup_var_data(self):
        """
        Compute the list of abs var names, abs/prom name maps, and metadata dictionaries.
        """
        if self._var_allprocs_prom2abs_list is None:
            old_prom2abs = {}
        else:
            old_prom2abs = self._var_allprocs_prom2abs_list['input']

        super()._setup_var_data()

        var_discrete = self._var_discrete
        allprocs_discrete = self._var_allprocs_discrete

        abs2meta = self._var_abs2meta
        abs2prom = self._var_abs2prom

        allprocs_abs2meta = {'input': {}, 'output': {}}

        allprocs_prom2abs_list = self._var_allprocs_prom2abs_list

        for n, lst in self._group_inputs.items():
            lst[0]['path'] = self.pathname  # used for error reporting
            self._group_inputs[n] = lst.copy()  # must copy the list manually

        self._has_distrib_vars = False
        self._promotes_src_indices = {}

        for subsys in self._subsystems_myproc:
            self._has_output_scaling |= subsys._has_output_scaling
            self._has_output_adder |= subsys._has_output_adder
            self._has_resid_scaling |= subsys._has_resid_scaling
            self._has_distrib_vars |= subsys._has_distrib_vars

            var_maps = subsys._get_promotion_maps()
            promotes_src_indices = {}

            sub_prefix = subsys.name + '.'

            for io in ['input', 'output']:
                abs2meta[io].update(subsys._var_abs2meta[io])
                allprocs_abs2meta[io].update(subsys._var_allprocs_abs2meta[io])
                subprom2prom = var_maps[io]

                allprocs_discrete[io].update(subsys._var_allprocs_discrete[io])
                var_discrete[io].update({sub_prefix + k: v for k, v in
                                         subsys._var_discrete[io].items()})

                sub_loc_proms = subsys._var_abs2prom[io]
                for sub_prom, sub_abs in subsys._var_allprocs_prom2abs_list[io].items():
                    if sub_prom in subprom2prom:
                        prom_name, _, pinfo, _ = subprom2prom[sub_prom]
                        if io == 'input' and pinfo is not None:
                            pinfo = pinfo.copy()
                            pinfo.parent = subsys.pathname
                            pinfo.prom = sub_prom
                            promotes_src_indices[sub_prom] = (pinfo, sub_abs)
                    else:
                        prom_name = sub_prefix + sub_prom
                    if prom_name not in allprocs_prom2abs_list[io]:
                        allprocs_prom2abs_list[io][prom_name] = []
                    allprocs_prom2abs_list[io][prom_name].extend(sub_abs)
                    for abs_name in sub_abs:
                        if abs_name in sub_loc_proms:
                            abs2prom[io][abs_name] = prom_name

            if isinstance(subsys, Group):
                subprom2prom = var_maps['input']
                for sub_prom, metalist in subsys._group_inputs.items():
                    if sub_prom in subprom2prom:
                        key = subprom2prom[sub_prom][0]
                    else:
                        key = sub_prefix + sub_prom
                    if key not in self._group_inputs:
                        self._group_inputs[key] = [{'path': self.pathname, 'prom': key,
                                                    'auto': True}]
                    self._group_inputs[key].extend(metalist)

            if promotes_src_indices:
                self._promotes_src_indices[subsys.name] = promotes_src_indices

        # If running in parallel, allgather
        if self.comm.size > 1 and self._mpi_proc_allocator.parallel:
            mysub = self._subsystems_myproc[0] if self._subsystems_myproc else False
            if (mysub and mysub.comm.rank == 0 and (mysub._full_comm is None or
                                                    mysub._full_comm.rank == 0)):
                raw = (allprocs_discrete, allprocs_prom2abs_list, allprocs_abs2meta,
                       self._has_output_scaling, self._has_output_adder,
                       self._has_resid_scaling, self._group_inputs, self._has_distrib_vars)
            else:
                raw = (
                    {'input': {}, 'output': {}},
                    {'input': {}, 'output': {}},
                    {'input': {}, 'output': {}},
                    False,
                    False,
                    False,
                    {},
                    False,
                )

            gathered = self.comm.allgather(raw)

            # start with a fresh OrderedDict to keep order the same in all procs
            old_abs2meta = allprocs_abs2meta
            allprocs_abs2meta = {'input': OrderedDict(), 'output': OrderedDict()}

            for io in ['input', 'output']:
                allprocs_prom2abs_list[io] = OrderedDict()

            myrank = self.comm.rank
            for rank, (proc_discrete, proc_prom2abs_list, proc_abs2meta,
                       oscale, oadd, rscale, ginputs, has_dist_vars) in enumerate(gathered):
                self._has_output_scaling |= oscale
                self._has_output_adder |= oadd
                self._has_resid_scaling |= rscale
                self._has_distrib_vars |= has_dist_vars

                if rank != myrank:
                    for p, mlist in ginputs.items():
                        if p not in self._group_inputs:
                            self._group_inputs[p] = []
                        self._group_inputs[p].extend(mlist)

                for io in ['input', 'output']:
                    allprocs_abs2meta[io].update(proc_abs2meta[io])
                    allprocs_discrete[io].update(proc_discrete[io])

                    for prom_name, abs_names_list in proc_prom2abs_list[io].items():
                        if prom_name not in allprocs_prom2abs_list[io]:
                            allprocs_prom2abs_list[io][prom_name] = []
                        allprocs_prom2abs_list[io][prom_name].extend(abs_names_list)

            for io in ('input', 'output'):
                if allprocs_abs2meta[io]:
                    # update new allprocs_abs2meta with our local version (now that we have a
                    # consistent order for our OrderedDict), so that the 'size' metadata will
                    # accurately reflect this proc's var size instead of one from some other proc.
                    allprocs_abs2meta[io].update(old_abs2meta[io])

        self._var_allprocs_abs2meta = allprocs_abs2meta

        for prom_name, abs_list in allprocs_prom2abs_list['output'].items():
            if len(abs_list) > 1:
                raise RuntimeError("{}: Output name '{}' refers to "
                                   "multiple outputs: {}.".format(self.msginfo, prom_name,
                                                                  sorted(abs_list)))

        for io in ('input', 'output'):
            a2p = self._var_allprocs_abs2prom[io]
            for prom, abslist in self._var_allprocs_prom2abs_list[io].items():
                for abs_name in abslist:
                    a2p[abs_name] = prom

        if self._group_inputs:
            p2abs_in = self._var_allprocs_prom2abs_list['input']
            extra = [gin for gin in self._group_inputs if gin not in p2abs_in]
            if extra:
                # make sure that we don't have a leftover group input default entry from a previous
                # execution of _setup_var_data before promoted names were updated.
                ex = set()
                for e in extra:
                    if e in old_prom2abs:
                        del self._group_inputs[e]  # clean up old key using old promoted name
                    else:
                        ex.add(e)
                if ex:
                    raise RuntimeError(f"{self.msginfo}: The following group inputs, passed to "
                                       f"set_input_defaults(), could not be found: {sorted(ex)}.")

        if self._var_discrete['input'] or self._var_discrete['output']:
            self._discrete_inputs = _DictValues(self._var_discrete['input'])
            self._discrete_outputs = _DictValues(self._var_discrete['output'])
        else:
            self._discrete_inputs = self._discrete_outputs = ()

        self._vars_to_gather = self._find_remote_var_owners()

    def _resolve_group_input_defaults(self, show_warnings=False):
        """
        Resolve any ambiguities in group input defaults throughout the model.

        Parameters
        ----------
        show_warnings : bool
            Bool to show or hide the auto_ivc warnings.
        """
        skip = set(('path', 'use_tgt', 'prom', 'src_shape', 'src_indices', 'auto'))
        prom2abs_in = self._var_allprocs_prom2abs_list['input']

        self._auto_ivc_warnings = []

        for prom, metalist in self._group_inputs.items():
            try:
                paths = [(i, m['path']) for i, m in enumerate(metalist) if not m['auto']]
                top_origin = paths[0][1]
                top_prom = metalist[paths[0][0]]['prom']
            except KeyError:
                issue_warning("No auto IVCs found", prefix=self.msginfo, category=PromotionWarning)
            allmeta = set()
            for meta in metalist:
                allmeta.update(meta)
            fullmeta = {n: _UNDEFINED for n in allmeta - skip}

            for key in sorted(fullmeta):
                for i, submeta in enumerate(metalist):
                    if submeta['auto']:
                        continue
                    if key in submeta:
                        if fullmeta[key] is _UNDEFINED:
                            origin = submeta['path']
                            origin_prom = submeta['prom']
                            val = fullmeta[key] = submeta[key]
                            if origin != top_origin:
                                msg = (f"Group '{top_origin}' did not set a default "
                                       f"'{key}' for input '{top_prom}', so the value of "
                                       f"({val}) from group '{origin}' will be used.")
                                if show_warnings:
                                    issue_warning(msg, category=PromotionWarning)
                                else:
                                    self._auto_ivc_warnings.append(msg)

                        else:
                            eq = submeta[key] == val
                            if isinstance(eq, np.ndarray):
                                eq = np.all(eq)
                            if not eq:
                                # first, see if origin is an ancestor
                                if not origin or submeta['path'].startswith(origin + '.'):
                                    msg = (f"Groups '{origin}' and '{submeta['path']}' "
                                           f"called set_input_defaults for the input "
                                           f"'{origin_prom}' with conflicting '{key}'. "
                                           f"The value ({val}) from '{origin}' will be "
                                           "used.")
                                    if show_warnings:
                                        issue_warning(msg, category=PromotionWarning)
                                    else:
                                        self._auto_ivc_warnings.append(msg)
                                else:  # origin is not an ancestor, so we have an ambiguity
                                    if origin_prom != submeta['prom']:
                                        prm = f"('{origin_prom}' / '{submeta['prom']}')"
                                    else:
                                        prm = f"'{origin_prom}'"
                                    common = common_subpath((origin, submeta['path']))
                                    if common:
                                        sub = self._get_subsystem(common)
                                        if sub is not None:
                                            for a in prom2abs_in[prom]:
                                                if a in sub._var_abs2prom['input']:
                                                    prom = sub._var_abs2prom['input'][a]
                                                    break

                                    gname = f"Group named '{common}'" if common else 'model'
                                    conditional_error(f"{self.msginfo}: The subsystems {origin} "
                                                      f"and {submeta['path']} called "
                                                      f"set_input_defaults for promoted input "
                                                      f"{prm} with conflicting values for "
                                                      f"'{key}'. Call <group>.set_input_defaults("
                                                      f"'{prom}', {key}=?), where <group> is the "
                                                      f"{gname} to remove the ambiguity.")

            # update all metadata dicts with any missing metadata that was filled in elsewhere
            for meta in metalist:
                meta.update(fullmeta)

    def _find_remote_var_owners(self):
        """
        Return a mapping of var pathname to owning rank.

        The mapping will contain ONLY systems that are remote on at least one proc.
        Distributed systems are not included.

        Returns
        -------
        dict
            The mapping of variable pathname to owning rank.
        """
        remote_vars = {}

        if self.comm.size > 1:
            myproc = self.comm.rank
            nprocs = self.comm.size

            for io in ('input', 'output'):
                abs2prom = self._var_abs2prom[io]
                abs2meta = self._var_allprocs_abs2meta[io]

                # var order must be same on all procs
                sorted_names = sorted(self._var_allprocs_abs2prom[io])
                locality = np.zeros((nprocs, len(sorted_names)), dtype=bool)
                for i, name in enumerate(sorted_names):
                    if name in abs2prom:
                        locality[myproc, i] = True

                my_loc = locality[myproc, :].copy()
                self.comm.Allgather(my_loc, locality)

                for i, name in enumerate(sorted_names):
                    nzs = np.nonzero(locality[:, i])[0]
                    if name in abs2meta and abs2meta[name]['distributed']:
                        pass
                    elif 0 < nzs.size < nprocs:
                        remote_vars[name] = nzs[0]

        return remote_vars

    def _setup_var_sizes(self):
        """
        Compute the arrays of variable sizes for all variables/procs on this system.
        """
        self._var_offsets = None
        abs2idx = self._var_allprocs_abs2idx = {}

        for subsys in self._subsystems_myproc:
            subsys._setup_var_sizes()

        all_abs2meta = self._var_allprocs_abs2meta
        iproc = self.comm.rank
        for io in ('input', 'output'):
            sizes = self._var_sizes[io] = np.zeros((self.comm.size, len(all_abs2meta[io])),
                                                   dtype=INT_DTYPE)
            abs2meta = self._var_abs2meta[io]
            for i, name in enumerate(self._var_allprocs_abs2meta[io]):
                abs2idx[name] = i
                if name in abs2meta:
                    sizes[iproc, i] = abs2meta[name]['size']

            if self.comm.size > 1:
                my_sizes = sizes[iproc, :].copy()
                self.comm.Allgather(my_sizes, sizes)

        if self.comm.size > 1:
            if (self._has_distrib_vars or self._contains_parallel_group or
                not np.all(self._var_sizes['output']) or
               not np.all(self._var_sizes['input'])):

                if self._distributed_vector_class is not None:
                    self._vector_class = self._distributed_vector_class
                else:
                    raise RuntimeError("{}: Distributed vectors are required but no distributed "
                                       "vector type has been set.".format(self.msginfo))
        else:
            self._vector_class = self._local_vector_class

        self._compute_owning_ranks()

    def _compute_owning_ranks(self):
        abs2meta = self._var_allprocs_abs2meta
        abs2discrete = self._var_allprocs_discrete

        if self.comm.size > 1:
            owns = self._owning_rank
            self._owned_sizes = self._var_sizes['output'].copy()
            abs2idx = self._var_allprocs_abs2idx
            for io in ('input', 'output'):
                sizes = self._var_sizes[io]
                for name, meta in abs2meta[io].items():
                    i = abs2idx[name]
                    for rank in range(self.comm.size):
                        if sizes[rank, i] > 0:
                            owns[name] = rank
                            if io == 'output' and not meta['distributed']:
                                self._owned_sizes[rank + 1:, i] = 0  # zero out all dups
                            break

                if abs2discrete[io]:
                    prefix = self.pathname + '.' if self.pathname else ''
                    all_set = set(abs2discrete[io])
                    local = set([prefix + n for n in self._var_discrete[io]])
                    remote = set()
                    for rank, names in enumerate(self.comm.allgather(local)):
                        for n in names:
                            if n not in owns:
                                owns[n] = rank
                        remote.update(all_set - names)
        else:
            self._owned_sizes = self._var_sizes['output']

    def _setup_global_connections(self, conns=None):
        """
        Compute dict of all connections between this system's inputs and outputs.

        The connections come from 4 sources:
        1. Implicit connections owned by the current system
        2. Explicit connections declared by the current system
        3. Explicit connections declared by parent systems
        4. Implicit / explicit from subsystems

        Parameters
        ----------
        conns : dict
            Dictionary of connections passed down from parent group.
        """
        if not self._raise_connection_errors:
            self._set_subsys_connection_errors(False)

        global_abs_in2out = self._conn_global_abs_in2out = {}

        allprocs_prom2abs_list_in = self._var_allprocs_prom2abs_list['input']
        allprocs_prom2abs_list_out = self._var_allprocs_prom2abs_list['output']

        allprocs_discrete_in = self._var_allprocs_discrete['input']
        allprocs_discrete_out = self._var_allprocs_discrete['output']

        pathname = self.pathname

        abs_in2out = {}

        if pathname == '':
            path_len = 0
            nparts = 0
        else:
            path_len = len(pathname) + 1
            nparts = len(pathname.split('.'))

        new_conns = {}

        if conns is not None:
            for abs_in, abs_out in conns.items():
                inparts = abs_in.split('.')
                outparts = abs_out.split('.')

                if inparts[:nparts] == outparts[:nparts]:
                    global_abs_in2out[abs_in] = abs_out

                    # if connection is contained in a subgroup, add to conns
                    # to pass down to subsystems.
                    if inparts[nparts] == outparts[nparts]:
                        if inparts[nparts] not in new_conns:
                            new_conns[inparts[nparts]] = {}
                        new_conns[inparts[nparts]][abs_in] = abs_out

        # Add implicit connections (only ones owned by this group)
        for prom_name in allprocs_prom2abs_list_out:
            if prom_name in allprocs_prom2abs_list_in:
                abs_out = allprocs_prom2abs_list_out[prom_name][0]
                out_subsys = abs_out[path_len:].split('.', 1)[0]
                for abs_in in allprocs_prom2abs_list_in[prom_name]:
                    in_subsys = abs_in[path_len:].split('.', 1)[0]
                    if out_subsys != in_subsys:
                        abs_in2out[abs_in] = abs_out

        src_ind_inputs = set()
        abs2meta = self._var_abs2meta['input']
        allprocs_abs2meta_in = self._var_allprocs_abs2meta['input']

        # Add explicit connections (only ones declared by this group)
        for prom_in, (prom_out, src_indices, flat) in self._manual_connections.items():

            # throw an exception if either output or input doesn't exist
            # (not traceable to a connect statement, so provide context)
            if not (prom_out in allprocs_prom2abs_list_out or prom_out in allprocs_discrete_out):
                if (prom_out in allprocs_prom2abs_list_in or prom_out in allprocs_discrete_in):
                    msg = f"{self.msginfo}: Attempted to connect from '{prom_out}' to " + \
                          f"'{prom_in}', but '{prom_out}' is an input. " + \
                          "All connections must be from an output to an input."
                    if self._raise_connection_errors:
                        raise NameError(msg)
                    else:
                        issue_warning(msg, category=SetupWarning)
                        continue
                else:
                    msg = f"{self.msginfo}: Attempted to connect from '{prom_out}' to " + \
                          f"'{prom_in}', but '{prom_out}' doesn't exist."
                    if self._raise_connection_errors:
                        raise NameError(msg)
                    else:
                        issue_warning(msg, category=SetupWarning)
                        continue

            if not (prom_in in allprocs_prom2abs_list_in or prom_in in allprocs_discrete_in):
                if (prom_in in allprocs_prom2abs_list_out or prom_in in allprocs_discrete_out):
                    msg = f"{self.msginfo}: Attempted to connect from '{prom_out}' to " + \
                          f"'{prom_in}', but '{prom_in}' is an output. " + \
                          "All connections must be from an output to an input."
                    if self._raise_connection_errors:
                        raise NameError(msg)
                    else:
                        issue_warning(msg, category=SetupWarning)
                        continue
                else:
                    msg = f"{self.msginfo}: Attempted to connect from '{prom_out}' to " + \
                          f"'{prom_in}', but '{prom_in}' doesn't exist."
                    if self._raise_connection_errors:
                        raise NameError(msg)
                    else:
                        issue_warning(msg, category=SetupWarning)
                        continue

            # Throw an exception if output and input are in the same system
            # (not traceable to a connect statement, so provide context)
            # and check if src_indices is defined in both connect and add_input.
            abs_out = allprocs_prom2abs_list_out[prom_out][0]
            outparts = abs_out.split('.')
            out_subsys = outparts[:-1]

            for abs_in in allprocs_prom2abs_list_in[prom_in]:
                inparts = abs_in.split('.')
                in_subsys = inparts[:-1]
                if out_subsys == in_subsys:
                    msg = f"{self.msginfo}: Output and input are in the same System for " + \
                          f"connection from '{prom_out}' to '{prom_in}'."
                    if self._raise_connection_errors:
                        raise RuntimeError(msg)
                    else:
                        issue_warning(msg, category=SetupWarning)
                        continue

                if src_indices is not None:
                    a2m = allprocs_abs2meta_in[abs_in]
                    if (a2m['shape_by_conn'] or a2m['copy_shape']):
                        raise ValueError(f"{self.msginfo}: Setting of 'src_indices' along with "
                                         f"'shape_by_conn' or 'copy_shape' for variable '{abs_in}' "
                                         "is currently unsupported.")

                    if abs_in in abs2meta:
                        meta = abs2meta[abs_in]
                        if meta['src_indices'] is not None:
                            msg = f"{self.msginfo}: src_indices has been defined in both " + \
                                  f"connect('{prom_out}', '{prom_in}') and " + \
                                  f"add_input('{prom_in}', ...)."
                            if self._raise_connection_errors:
                                raise RuntimeError(msg)
                            else:
                                issue_warning(msg, category=SetupWarning)
                                continue
                        meta['src_indices'] = src_indices
                        if _is_slicer_op(src_indices):
                            meta['src_slice'] = src_indices
                        else:
                            meta['flat_src_indices'] = flat

                    src_ind_inputs.add(abs_in)

                if abs_in in abs_in2out:
                    msg = f"{self.msginfo}: Input '{abs_in}' cannot be connected to " + \
                          f"'{abs_out}' because it's already connected to '{abs_in2out[abs_in]}'"
                    if self._raise_connection_errors:
                        raise RuntimeError(msg)
                    else:
                        issue_warning(msg, category=SetupWarning)
                        continue

                abs_in2out[abs_in] = abs_out

                # if connection is contained in a subgroup, add to conns to pass down to subsystems.
                if inparts[:nparts + 1] == outparts[:nparts + 1]:
                    if inparts[nparts] not in new_conns:
                        new_conns[inparts[nparts]] = {}
                    new_conns[inparts[nparts]][abs_in] = abs_out

        # Compute global_abs_in2out by first adding this group's contributions,
        # then adding contributions from systems above/below, then allgathering.
        conn_list = list(global_abs_in2out.items())
        conn_list.extend(abs_in2out.items())
        global_abs_in2out.update(abs_in2out)

        for subsys in self._subsystems_myproc:
            if isinstance(subsys, Group):
                if subsys.name in new_conns:
                    subsys._setup_global_connections(conns=new_conns[subsys.name])
                else:
                    subsys._setup_global_connections()
                global_abs_in2out.update(subsys._conn_global_abs_in2out)
                conn_list.extend(subsys._conn_global_abs_in2out.items())

        if len(conn_list) > len(global_abs_in2out):
            dupes = [n for n, val in Counter(tgt for tgt, src in conn_list).items() if val > 1]
            dup_info = defaultdict(set)
            for tgt, src in conn_list:
                for dup in dupes:
                    if tgt == dup:
                        dup_info[tgt].add(src)
            dup_info = [(n, srcs) for n, srcs in dup_info.items() if len(srcs) > 1]
            if dup_info:
                dup = ["%s from %s" % (tgt, sorted(srcs)) for tgt, srcs in dup_info]
                msg = f"{self.msginfo}: The following inputs have multiple connections: " + \
                      f"{', '.join(dup)}"
                if self._raise_connection_errors:
                    raise RuntimeError(msg)
                else:
                    issue_warning(msg, category=SetupWarning)

        if self.comm.size > 1 and self._mpi_proc_allocator.parallel:
            # If running in parallel, allgather
            if self._subsystems_myproc and self._subsystems_myproc[0].comm.rank == 0:
                raw = (global_abs_in2out, src_ind_inputs)
            else:
                raw = ({}, ())
            gathered = self.comm.allgather(raw)

            all_src_ind_ins = set()
            for myproc_global_abs_in2out, src_ind_ins in gathered:
                global_abs_in2out.update(myproc_global_abs_in2out)
                all_src_ind_ins.update(src_ind_ins)
            src_ind_inputs = all_src_ind_ins

        for inp in src_ind_inputs:
            allprocs_abs2meta_in[inp]['has_src_indices'] = True

    def _setup_dynamic_shapes(self):
        """
        Add shape/size metadata for variables that were created with shape_by_conn or copy_shape.
        """
        all_abs2meta_out = self._var_allprocs_abs2meta['output']
        all_abs2meta_in = self._var_allprocs_abs2meta['input']

        def copy_var_meta(from_var, to_var, distrib_sizes):
            # copy size/shape info from from_var's metadata to to_var's metadata

            from_io = 'output' if from_var in all_abs2meta_out else 'input'
            to_io = 'output' if to_var in all_abs2meta_out else 'input'

            # transfer shape/size info from from_var to to_var
            all_from_meta = self._var_allprocs_abs2meta[from_io][from_var]
            all_to_meta = self._var_allprocs_abs2meta[to_io][to_var]
            to_meta = self._var_abs2meta[to_io].get(to_var, {})

            nprocs = self.comm.size

            from_dist = nprocs > 1 and all_from_meta['distributed']
            from_size = all_from_meta['size']
            from_shape = all_from_meta['shape']

            to_dist = nprocs > 1 and all_to_meta['distributed']

            # known dist output to/from serial input.  We don't allow this case because serial
            # variables must have the same value on all procs and the only way this is possible is
            # if the src_indices on each proc are identical, but that's not possible if we assume
            # 'always local' transfer (see POEM 46).
            if from_dist and not to_dist:
                if from_io == 'output':
                    raise RuntimeError(f"{self.msginfo}: dynamic sizing of serial {to_io} "
                                       f"'{to_var}' from distributed {from_io} '{from_var}' is not "
                                       "supported.")
                else:  # serial_out <- dist_in
                    # all input rank sizes must be the same
                    if not np.all(distrib_sizes[from_var] == distrib_sizes[from_var][0]):
                        raise RuntimeError(f"{self.msginfo}: dynamic sizing of serial {to_io} "
                                           f"'{to_var}' from distributed {from_io} '{from_var}' is "
                                           f"not supported because not all {from_var} ranks are "
                                           f"the same size (sizes={distrib_sizes[from_var]}).")

            all_to_meta['shape'] = from_shape
            all_to_meta['size'] = from_size
            if to_meta:
                to_meta['shape'] = from_shape
                to_meta['size'] = from_size
                to_meta['val'] = np.full(from_shape, to_meta['val'])
            if from_var in distrib_sizes:
                distrib_sizes[to_var] = distrib_sizes[from_var]

        all_abs2prom_in = self._var_allprocs_abs2prom['input']
        all_abs2prom_out = self._var_allprocs_abs2prom['output']
        nprocs = self.comm.size
        conn = self._conn_global_abs_in2out
        rev_conn = None

        def get_rev_conn():
            # build reverse connection dict (src: tgts)
            rev = {}
            for tgt, src in conn.items():
                if src in rev:
                    rev[src].append(tgt)
                else:
                    rev[src] = [tgt]
            return rev

        self._shapes_graph = graph = nx.Graph()
        self._shape_knowns = knowns = set()
        dist_sz = {}  # local distrib sizes
        my_abs2meta_out = self._var_abs2meta['output']
        my_abs2meta_in = self._var_abs2meta['input']

        # find all variables that have an unknown shape (across all procs) and connect them
        # to other unknown and known shape variables to form an undirected graph.
        for io in ('input', 'output'):
            for name, meta in self._var_allprocs_abs2meta[io].items():
                if meta['shape_by_conn']:
                    if name in conn:  # it's a connected input
                        abs_from = conn[name]
                        graph.add_edge(name, abs_from)
                        if all_abs2meta_out[abs_from]['shape'] is not None:
                            knowns.add(abs_from)
                    else:
                        if rev_conn is None:
                            rev_conn = get_rev_conn()
                        if name in rev_conn:  # connected output
                            for inp in rev_conn[name]:
                                graph.add_edge(name, inp)
                                if all_abs2meta_in[inp]['shape'] is not None:
                                    knowns.add(inp)
                        elif not meta['copy_shape']:
                            raise RuntimeError(f"{self.msginfo}: 'shape_by_conn' was set for "
                                               f"unconnected variable '{name}'.")

                if meta['copy_shape']:
                    # variable whose shape is being copied must be on the same component, and
                    # name stored in 'copy_shape' entry must be the relative name.
                    abs_from = name.rsplit('.', 1)[0] + '.' + meta['copy_shape']
                    if abs_from in all_abs2prom_in or abs_from in all_abs2prom_out:
                        graph.add_edge(name, abs_from)
                        # this is unlikely, but a user *could* do it, so we'll check
                        a2m = all_abs2meta_in if abs_from in all_abs2meta_in else all_abs2meta_out
                        if a2m[abs_from]['shape'] is not None:
                            knowns.add(abs_from)
                    else:
                        raise RuntimeError(f"{self.msginfo}: Can't copy shape of variable "
                                           f"'{abs_from}'. Variable doesn't exist.")

                # store known distributed size info needed for computing shapes
                if nprocs > 1:
                    my_abs2meta = my_abs2meta_in if name in my_abs2meta_in else my_abs2meta_out
                    if name in my_abs2meta:
                        sz = my_abs2meta[name]['size']
                        if sz is not None:
                            dist_sz[name] = sz
                    else:
                        dist_sz[name] = 0

        if graph.order() == 0:
            # we don't have any shape_by_conn or copy_shape variables, so we're done
            return

        if nprocs > 1:
            distrib_sizes = defaultdict(lambda: np.zeros(nprocs, dtype=INT_DTYPE))
            for rank, dsz in enumerate(self.comm.allgather(dist_sz)):
                for n, sz in dsz.items():
                    distrib_sizes[n][rank] = sz
        else:
            distrib_sizes = {}

        unresolved = set()
        seen = knowns.copy()

        for comps in nx.connected_components(graph):
            comp_knowns = knowns.intersection(comps)
            if not comp_knowns:
                # we need at least 1 known node to resolve this component, so we fail.
                # store the list of unresolved nodes so we have the total list at the end.
                unresolved.update(comps)
                continue

            # because comps is a connected component, we only need 1 known node to resolve
            # the rest
            stack = [sorted(comp_knowns)[0]]  # sort to keep error messages consistent
            while stack:
                known = stack.pop()
                known_a2m = all_abs2meta_in if known in all_abs2meta_in else all_abs2meta_out
                known_shape = known_a2m[known]['shape']
                known_dist = known_a2m[known]['distributed']
                for node in graph.neighbors(known):
                    if node in seen:
                        a2m = all_abs2meta_in if node in all_abs2meta_in else all_abs2meta_out
                        # check to see if shapes agree
                        if a2m[node]['shape'] != known_shape:
                            dist = a2m[node]['distributed']
                            # can't compare shapes if one is dist and other is not. The mismatch
                            # will be caught later in setup_connections in that case.
                            if not (dist ^ known_dist):
                                conditional_error(f"{self.msginfo}: Shape mismatch,  "
                                                  f"{a2m[node]['shape']} vs. "
                                                  f"{known_shape} for variable '{node}' during "
                                                  "dynamic shape determination.")
                    else:
                        # transfer the known shape info to the unshaped variable
                        copy_var_meta(known, node, distrib_sizes)
                        seen.add(node)
                        stack.append(node)

        # save graph info for possible later plotting
        self._shapes_graph = graph
        self._shape_knowns = knowns

        if unresolved:
            unresolved = sorted(unresolved)
            conditional_error(f"{self.msginfo}: Failed to resolve shapes for {unresolved}. "
                              "To see the dynamic shape dependency graph, "
                              "do 'openmdao view_dyn_shapes <your_py_file>'.")

    @check_mpi_exceptions
    def _setup_connections(self):
        """
        Compute dict of all connections owned by this Group.

        Also, check shapes of connected variables.
        """
        # clean up promotion maps since we don't need them any more
        self._promotes_src_indices = None

        abs_in2out = self._conn_abs_in2out = {}
        global_abs_in2out = self._conn_global_abs_in2out
        pathname = self.pathname
        allprocs_discrete_in = self._var_allprocs_discrete['input']
        allprocs_discrete_out = self._var_allprocs_discrete['output']

        for subsys in self._subsystems_myproc:
            subsys._setup_connections()

        path_dot = pathname + '.' if pathname else ''
        path_len = len(path_dot)

        allprocs_abs2meta_in = self._var_allprocs_abs2meta['input']
        allprocs_abs2meta_out = self._var_allprocs_abs2meta['output']
        abs2meta_in = self._var_abs2meta['input']
        abs2meta_out = self._var_abs2meta['output']
        sizes_out = self._var_sizes['output']
        out_idxs = self._var_allprocs_abs2idx

        nproc = self.comm.size

        # Check input/output units here, and set _has_input_scaling
        # to True for this Group if units are defined and different, or if
        # ref or ref0 are defined for the output.
        for abs_in, abs_out in global_abs_in2out.items():
            if abs_in[:path_len] != path_dot or abs_out[:path_len] != path_dot:
                continue

            # Check that they are in different subsystems of this system.
            out_subsys = abs_out[path_len:].split('.', 1)[0]
            in_subsys = abs_in[path_len:].split('.', 1)[0]
            if out_subsys != in_subsys:
                if abs_in in allprocs_discrete_in:
                    self._conn_discrete_in2out[abs_in] = abs_out
                elif abs_out in allprocs_discrete_out:
                    msg = f"{self.msginfo}: Can't connect discrete output '{abs_out}' " + \
                          f"to continuous input '{abs_in}'."
                    if self._raise_connection_errors:
                        raise RuntimeError(msg)
                    else:
                        issue_warning(msg, category=SetupWarning)
                else:
                    abs_in2out[abs_in] = abs_out

                if nproc > 1 and self._vector_class is None:
                    # check for any cross-process data transfer.  If found, use
                    # self._problem_meta['distributed_vector_class'] as our vector class.
                    if (abs_in not in abs2meta_in or abs_out not in abs2meta_out or
                            abs2meta_in[abs_in]['distributed'] or
                            abs2meta_out[abs_out]['distributed']):
                        self._vector_class = self._distributed_vector_class

            # if connected output has scaling then we need input scaling
            if not self._has_input_scaling and not (abs_in in allprocs_discrete_in or
                                                    abs_out in allprocs_discrete_out):
                out_units = allprocs_abs2meta_out[abs_out]['units']
                in_units = allprocs_abs2meta_in[abs_in]['units']

                # if units are defined and different, we need input scaling.
                needs_input_scaling = (in_units and out_units and in_units != out_units)

                # we also need it if a connected output has any scaling.
                if not needs_input_scaling:
                    out_meta = allprocs_abs2meta_out[abs_out]

                    ref = out_meta['ref']
                    if np.isscalar(ref):
                        needs_input_scaling = ref != 1.0
                    else:
                        needs_input_scaling = np.any(ref != 1.0)

                    if not needs_input_scaling:
                        ref0 = out_meta['ref0']
                        if np.isscalar(ref0):
                            needs_input_scaling = ref0 != 0.0
                        else:
                            needs_input_scaling = np.any(ref0)

                        if not needs_input_scaling:
                            res_ref = out_meta['res_ref']
                            if np.isscalar(res_ref):
                                needs_input_scaling = res_ref != 1.0
                            else:
                                needs_input_scaling = np.any(res_ref != 1.0)

                self._has_input_scaling = needs_input_scaling

        # check compatability for any discrete connections
        for abs_in, abs_out in self._conn_discrete_in2out.items():
            in_type = self._var_allprocs_discrete['input'][abs_in]['type']
            try:
                out_type = self._var_allprocs_discrete['output'][abs_out]['type']
            except KeyError:
                msg = f"{self.msginfo}: Can't connect continuous output '{abs_out}' " + \
                      f"to discrete input '{abs_in}'."
                if self._raise_connection_errors:
                    raise RuntimeError(msg)
                else:
                    issue_warning(msg, category=SetupWarning)
            if not issubclass(in_type, out_type):
                msg = f"{self.msginfo}: Type '{out_type.__name__}' of output '{abs_out}' is " + \
                      f"incompatible with type '{in_type.__name__}' of input '{abs_in}'."
                if self._raise_connection_errors:
                    raise RuntimeError(msg)
                else:
                    issue_warning(msg, category=SetupWarning)

        # check unit/shape compatibility, but only for connections that are
        # either owned by (implicit) or declared by (explicit) this Group.
        # This way, we don't repeat the error checking in multiple groups.

        for abs_in, abs_out in abs_in2out.items():
            all_meta_out = allprocs_abs2meta_out[abs_out]
            all_meta_in = allprocs_abs2meta_in[abs_in]

            # check unit compatibility
            out_units = all_meta_out['units']
            in_units = all_meta_in['units']

            if out_units:
                if not in_units:
                    if not _is_unitless(out_units):
                        msg = f"Output '{abs_out}' with units of '{out_units}' " + \
                            f"is connected to input '{abs_in}' which has no units."
                        issue_warning(msg, prefix=self.msginfo, category=UnitsWarning)
                elif not is_compatible(in_units, out_units):
                    msg = f"{self.msginfo}: Output units of '{out_units}' for '{abs_out}' " + \
                          f"are incompatible with input units of '{in_units}' for '{abs_in}'."
                    if self._raise_connection_errors:
                        raise RuntimeError(msg)
                    else:
                        issue_warning(msg, category=SetupWarning)
            elif in_units is not None:
                if not _is_unitless(in_units):
                    msg = f"Input '{abs_in}' with units of '{in_units}' is " + \
                        f"connected to output '{abs_out}' which has no units."
                    issue_warning(msg, prefix=self.msginfo, category=UnitsWarning)

            fail = False

            # check shape compatibility
            if abs_in in abs2meta_in and abs_out in abs2meta_out:
                meta_in = abs2meta_in[abs_in]

                # get output shape from allprocs meta dict, since it may
                # be distributed (we want global shape)
                out_shape = all_meta_out['global_shape']

                # get input shape and src_indices from the local meta dict
                # (input is always local)
                if meta_in['distributed']:
                    in_full_shape = allprocs_abs2meta_in[abs_in]['global_shape']
                else:
                    in_full_shape = meta_in['shape']
                in_shape = meta_in['shape']
                src_indices = self._get_src_inds_array(abs_in)
                flat = meta_in['flat_src_indices']
                has_slice = meta_in['src_slice'] is not None

                if src_indices is None and out_shape != in_full_shape:
                    # out_shape != in_shape is allowed if
                    # there's no ambiguity in storage order
                    if not array_connection_compatible(in_shape, out_shape):
                        msg = f"{self.msginfo}: The source and target shapes do not match or " + \
                              f"are ambiguous for the connection '{abs_out}' to '{abs_in}'. " + \
                              f"The source shape is {tuple([int(s) for s in out_shape])} " + \
                              f"but the target shape is {tuple([int(s) for s in in_shape])}."
                        if self._raise_connection_errors:
                            raise ValueError(msg)
                        else:
                            issue_warning(msg, category=SetupWarning)
                            fail = True

                elif src_indices is not None:

                    if shape_to_len(src_indices.shape) == 0:
                        continue

                    flat_array_slice_check = not (has_slice and
                                                  src_indices.size == shape_to_len(in_shape))

                    flat = meta_in['flat_src_indices']

                    if flat_array_slice_check:
                        # initial dimensions of indices shape must be same shape as target
                        for idx_d, inp_d in zip(src_indices.shape, in_shape):
                            if idx_d != inp_d:
                                msg = f"{self.msginfo}: The source indices " + \
                                      f"{src_indices} do not specify a " + \
                                      f"valid shape for the connection '{abs_out}' to " + \
                                      f"'{abs_in}'. The target shape is " + \
                                      f"{in_shape} but indices are {src_indices.shape}."
                                if self._raise_connection_errors:
                                    raise ValueError(msg)
                                else:
                                    issue_warning(msg, category=SetupWarning)
                                    fail = True
                                    continue

                    # any remaining dimension of indices must match shape of source
                    if len(src_indices.shape) > len(in_shape) and flat_array_slice_check:
                        source_dimensions = src_indices.shape[len(in_shape)]
                        if source_dimensions != len(out_shape):
                            str_indices = str(src_indices).replace('\n', '')
                            msg = f"{self.msginfo}: The source indices " + \
                                  f"{str_indices} do not specify a " + \
                                  f"valid shape for the connection '{abs_out}' to '{abs_in}'. " + \
                                  f"The source has {len(out_shape)} dimensions but the " + \
                                  f"indices expect {source_dimensions}."
                            if self._raise_connection_errors:
                                raise ValueError(msg)
                            else:
                                issue_warning(msg, category=SetupWarning)
                                fail = True
                                continue
                    else:
                        source_dimensions = 1

                    # check all indices are in range of the source dimensions
                    if flat or src_indices.ndim == 1:
                        if allprocs_abs2meta_in[abs_in]['distributed']:
                            out_size = np.sum(sizes_out[:, out_idxs[abs_out]])
                        else:
                            out_size = shape_to_len(out_shape)
                        if src_indices.size > 0:
                            mx = np.max(src_indices)
                            mn = np.min(src_indices)
                            if mx >= out_size:
                                bad_idx = mx
                            elif mn < -out_size:
                                bad_idx = mn
                            else:
                                bad_idx = None
                            if bad_idx is not None:
                                msg = f"{self.msginfo}: The source indices do not specify " + \
                                      f"a valid index for the connection '{abs_out}' to " + \
                                      f"'{abs_in}'. Index '{bad_idx}' is out of range for " + \
                                      f"source dimension of size {out_size}."
                                if self._raise_connection_errors:
                                    raise ValueError(msg)
                                else:
                                    issue_warning(msg, category=SetupWarning)
                                    fail = True
                        if src_indices.ndim > 1:
                            meta_in['src_indices'] = src_indices.ravel()
                        else:
                            meta_in['src_indices'] = src_indices

                        if src_indices.size != shape_to_len(in_shape) and flat_array_slice_check:
                            msg = f"{self.msginfo}: src_indices shape " + \
                                  f"{src_indices.shape} does not match {abs_in} shape " + \
                                  f"{in_shape}."
                            if self._raise_connection_errors:
                                raise ValueError(msg)
                            else:
                                issue_warning(msg, category=SetupWarning)
                                fail = True
                    else:
                        for d in range(source_dimensions):
                            if all_meta_out['distributed'] or all_meta_in['distributed']:
                                d_size = out_shape[d] * self.comm.size
                            else:
                                d_size = out_shape[d]
                            arr = src_indices[..., d]
                            if np.any(arr >= d_size) or np.any(arr <= -d_size):
                                for i in arr.flat:
                                    size_check = abs(i) >= d_size
                                    if size_check:
                                        msg = f"{self.msginfo}: The source indices " + \
                                              f"do not specify a valid index for the " + \
                                              f"connection '{abs_out}' to '{abs_in}'. " + \
                                              f"Index '{i}' is out of range for source " + \
                                              f"dimension of size {d_size}."
                                        if self._raise_connection_errors:
                                            raise ValueError(msg)
                                        else:
                                            issue_warning(msg, category=SetupWarning)
                                            fail = True

                        if not fail:
                            # now convert src_indices into a flat array
                            meta_in['src_indices'] = \
                                _flatten_src_indices(src_indices, in_shape,
                                                     all_meta_out['global_shape'],
                                                     all_meta_out['global_size'])

            elif abs_in in abs2meta_in:
                # Source is not local, but target is. We need to flatten the src_indices here too.
                meta_in = abs2meta_in[abs_in]
                src_indices = self._get_src_inds_array(abs_in)
                if src_indices is not None:
                    meta_in['src_indices'] = \
                        _flatten_src_indices(src_indices, meta_in['shape'],
                                             all_meta_out['global_shape'],
                                             all_meta_out['global_size'])

    def _set_subsys_connection_errors(self, val=True):
        """
        Set flag in all subgroups indicating whether connection errors just issue a Warning.

        Parameters
        ----------
        val : bool
            If True, connection errors will raise an Exception. If False, connection errors
            will issue a warning and the offending connection will be ignored.
        """
        for sub, _ in self._subsystems_allprocs.values():
            if isinstance(sub, Group):
                sub._raise_connection_errors = val
                sub._set_subsys_connection_errors(val)

    def _transfer(self, vec_name, mode, sub=None):
        """
        Perform a vector transfer.

        Parameters
        ----------
        vec_name : str
            Name of the vector RHS on which to perform a transfer.
        mode : str
            Either 'fwd' or 'rev'
        sub : None or str
            If None, perform a full transfer.
            If str, perform a partial transfer to named subsystem for linear Gauss--Seidel.
        """
        xfer = self._transfers[mode]
        if sub in xfer:
            xfer = xfer[sub]
        else:
            if mode == 'fwd' and self._conn_discrete_in2out and vec_name == 'nonlinear':
                self._discrete_transfer(sub)
            return

        vec_inputs = self._vectors['input'][vec_name]

        if mode == 'fwd':
            if xfer is not None:
                if self._has_input_scaling:
                    vec_inputs.scale_to_norm()
                    xfer._transfer(vec_inputs, self._vectors['output'][vec_name], mode)
                    vec_inputs.scale_to_phys()
                else:
                    xfer._transfer(vec_inputs, self._vectors['output'][vec_name], mode)
            if self._conn_discrete_in2out and vec_name == 'nonlinear':
                self._discrete_transfer(sub)

        else:  # rev
            if xfer is not None:
                if self._has_input_scaling:
                    vec_inputs.scale_to_norm(mode='rev')
                    xfer._transfer(vec_inputs, self._vectors['output'][vec_name], mode)
                    vec_inputs.scale_to_phys(mode='rev')
                else:
                    xfer._transfer(vec_inputs, self._vectors['output'][vec_name], mode)

    def _discrete_transfer(self, sub):
        """
        Transfer discrete variables between components.  This only occurs in fwd mode.

        Parameters
        ----------
        sub : None or str
            If None, perform a full transfer.
            If not, perform a partial transfer for linear Gauss--Seidel.
        """
        comm = self.comm
        key = None if sub is None else self._subsystems_allprocs[sub].system.name

        if comm.size == 1:
            for src_sys_name, src, tgt_sys_name, tgt in self._discrete_transfers[key]:
                tgt_sys = self._subsystems_allprocs[tgt_sys_name].system
                src_sys = self._subsystems_allprocs[src_sys_name].system
                # note that we are not copying the discrete value here, so if the
                # discrete value is some mutable object, for example not an int or str,
                # the downstream system will have a reference to the same object
                # as the source, allowing the downstream system to modify the value as
                # seen by the source system.
                tgt_sys._discrete_inputs[tgt] = src_sys._discrete_outputs[src]

        else:  # MPI
            allprocs_recv = self._allprocs_discrete_recv[key]
            discrete_out = self._var_discrete['output']
            if key in self._discrete_transfers:
                xfers, remote_send = self._discrete_transfers[key]
                if allprocs_recv:
                    sendvars = [(n, discrete_out[n]['val']) for n in remote_send]
                    allprocs_send = comm.gather(sendvars, root=0)
                    if comm.rank == 0:
                        allprocs_dict = {}
                        for i in range(comm.size):
                            allprocs_dict.update(allprocs_send[i])
                        recvs = [{} for i in range(comm.size)]
                        for rname, ranks in allprocs_recv.items():
                            val = allprocs_dict[rname]
                            for i in ranks:
                                recvs[i][rname] = val
                        data = comm.scatter(recvs, root=0)
                    else:
                        data = comm.scatter(None, root=0)
                else:
                    data = None

                for src_sys_name, src, tgt_sys_name, tgt in xfers:
                    tgt_sys, _ = self._subsystems_allprocs[tgt_sys_name]
                    if tgt_sys._is_local:
                        if tgt in tgt_sys._discrete_inputs:
                            abs_src = '.'.join((src_sys_name, src))
                            if data is not None and abs_src in data:
                                src_val = data[abs_src]
                            else:
                                src_sys, _ = self._subsystems_allprocs[src_sys_name]
                                src_val = src_sys._discrete_outputs[src]
                            tgt_sys._discrete_inputs[tgt] = src_val

    def _setup_transfers(self):
        """
        Compute all transfers that are owned by this system.
        """
        self._vector_class.TRANSFER._setup_transfers(self)
        if self._conn_discrete_in2out:
            self._vector_class.TRANSFER._setup_discrete_transfers(self)

    def promotes(self, subsys_name, any=None, inputs=None, outputs=None,
                 src_indices=None, flat_src_indices=None, src_shape=None):
        """
        Promote a variable in the model tree.

        Parameters
        ----------
        subsys_name : str
            The name of the child subsystem whose inputs/outputs are being promoted.
        any : Sequence of str or tuple
            A Sequence of variable names (or tuples) to be promoted, regardless
            of if they are inputs or outputs. This is equivalent to the items
            passed via the `promotes=` argument to add_subsystem.  If given as a
            tuple, we use the "promote as" standard of "('real name', 'promoted name')*[]:".
        inputs : Sequence of str or tuple
            A Sequence of input names (or tuples) to be promoted. Tuples are
            used for the "promote as" capability.
        outputs : Sequence of str or tuple
            A Sequence of output names (or tuples) to be promoted. Tuples are
            used for the "promote as" capability.
        src_indices : int or list of ints or tuple of ints or int ndarray or Iterable or None
            This argument applies only to promoted inputs.
            The global indices of the source variable to transfer data from.
            A value of None implies this input depends on all entries of source.
            Default is None. The shapes of the target and src_indices must match,
            and form of the entries within is determined by the value of 'flat_src_indices'.
        flat_src_indices : bool
            This argument applies only to promoted inputs.
            If True, each entry of src_indices is assumed to be an index into the
            flattened source.  Otherwise each entry must be a tuple or list of size equal
            to the number of dimensions of the source.
        src_shape : int or tuple
            Assumed shape of any connected source or higher level promoted input.
        """
        if isinstance(any, str):
            raise RuntimeError(f"{self.msginfo}: Trying to promote any='{any}', "
                               "but an iterator of strings and/or tuples is required.")
        if isinstance(inputs, str):
            raise RuntimeError(f"{self.msginfo}: Trying to promote inputs='{inputs}', "
                               "but an iterator of strings and/or tuples is required.")
        if isinstance(outputs, str):
            raise RuntimeError(f"{self.msginfo}: Trying to promote outputs='{outputs}', "
                               "but an iterator of strings and/or tuples is required.")

        src_shape = shape2tuple(src_shape)

        if src_indices is None:
            prominfo = None
            if flat_src_indices is not None or src_shape is not None:
                issue_warning(f"ignored flat_src_indices and/or src_shape because"
                              " src_indices was not specified.", prefix=self.msginfo,
                              category=UnusedOptionWarning)

        else:
            if outputs:
                raise RuntimeError(f"{self.msginfo}: Trying to promote outputs {outputs} while "
                                   f"specifying src_indices {src_indices} is not meaningful.")
            elif isinstance(src_indices, np.ndarray):
                if not np.issubdtype(src_indices.dtype, np.integer):
                    raise TypeError(f"{self.msginfo}: src_indices must contain integers, but "
                                    f"src_indices for promotes from '{subsys_name}' are type "
                                    f"{src_indices.dtype.type}.")
            elif not isinstance(src_indices, (int, list, tuple, slice, Iterable)):
                raise TypeError(f"{self.msginfo}: The src_indices argument should be an int, "
                                f"list, tuple, ndarray, slice or Iterable, but src_indices for "
                                f"promotes from '{subsys_name}' are {type(src_indices)}.")

            prominfo = _PromotesInfo(src_indices, flat_src_indices, src_shape)

            if flat_src_indices and _is_slicer_op(src_indices):
                promoted = inputs if inputs else any
                issue_warning(f"When promoting {promoted}, slice src_indices were "
                              "specified, so flat_src_indices is ignored.", prefix=self.msginfo,
                              category=UnusedOptionWarning)

        subsys = getattr(self, subsys_name)
        if any:
            subsys._var_promotes['any'].extend((a, prominfo) for a in any)
        if inputs:
            subsys._var_promotes['input'].extend((i, prominfo) for i in inputs)
        if outputs:
            subsys._var_promotes['output'].extend((o, None) for o in outputs)

        # check for attempt to promote with different alias
        list_comp = [i if isinstance(i, tuple) else (i, i)
                     for i, _ in subsys._var_promotes['input']]

        for original, new in list_comp:
            for original_inside, new_inside in list_comp:
                if original == original_inside and new != new_inside:
                    raise RuntimeError("%s: Trying to promote '%s' when it has been aliased to "
                                       "'%s'." % (self.msginfo, original_inside, new))

        # if this was called during configure(), mark this group as modified
        if self._problem_meta is not None:
            if self._problem_meta['config_info'] is not None:
                self._problem_meta['config_info']._prom_added(self.pathname, any=any,
                                                              inputs=inputs, outputs=outputs)

    def add_subsystem(self, name, subsys, promotes=None,
                      promotes_inputs=None, promotes_outputs=None,
                      min_procs=1, max_procs=None, proc_weight=1.0):
        """
        Add a subsystem.

        Parameters
        ----------
        name : str
            Name of the subsystem being added.
        subsys : <System>
            An instantiated, but not-yet-set up system object.
        promotes : iter of (str or tuple), optional
            A list of variable names specifying which subsystem variables
            to 'promote' up to this group. If an entry is a tuple of the
            form (old_name, new_name), this will rename the variable in
            the parent group.
        promotes_inputs : iter of (str or tuple), optional
            A list of input variable names specifying which subsystem input
            variables to 'promote' up to this group. If an entry is a tuple of
            the form (old_name, new_name), this will rename the variable in
            the parent group.
        promotes_outputs : iter of (str or tuple), optional
            A list of output variable names specifying which subsystem output
            variables to 'promote' up to this group. If an entry is a tuple of
            the form (old_name, new_name), this will rename the variable in
            the parent group.
        min_procs : int
            Minimum number of MPI processes usable by the subsystem. Defaults to 1.
        max_procs : int or None
            Maximum number of MPI processes usable by the subsystem.  A value
            of None (the default) indicates there is no maximum limit.
        proc_weight : float
            Weight given to the subsystem when allocating available MPI processes
            to all subsystems.  Default is 1.0.

        Returns
        -------
        <System>
            The subsystem that was passed in. This is returned to
            enable users to instantiate and add a subsystem at the
            same time, and get the reference back.
        """
        if self._setup_procs_finished:
            raise RuntimeError("%s: Cannot call add_subsystem in "
                               "the configure method" % (self.msginfo))

        if inspect.isclass(subsys):
            raise TypeError("%s: Subsystem '%s' should be an instance, but a %s class object was "
                            "found." % (self.msginfo, name, subsys.__name__))

        if name in self._subsystems_allprocs or name in self._static_subsystems_allprocs:
            raise RuntimeError("%s: Subsystem name '%s' is already used." % (self.msginfo, name))

        if hasattr(self, name) and not isinstance(getattr(self, name), System):
            # replacing a subsystem is ok (e.g. resetup) but no other attribute
            raise RuntimeError("%s: Can't add subsystem '%s' because an attribute with that name "
                               "already exits." % (self.msginfo, name))

        match = namecheck_rgx.match(name)
        if match is None or match.group() != name:
            raise NameError("%s: '%s' is not a valid sub-system name." % (self.msginfo, name))

        subsys.name = subsys.pathname = name

        if isinstance(promotes, str) or \
           isinstance(promotes_inputs, str) or \
           isinstance(promotes_outputs, str):
            raise RuntimeError("%s: promotes must be an iterator of strings and/or tuples."
                               % self.msginfo)

        prominfo = None

        # Note, the declared order in any of these promotes arguments shouldn't matter. However,
        # the order does matter when using system.promotes during configure. There, you are
        # permitted to promote '*' then promote_to an alias afterwards, but not in the reverse.
        # To make this work, we sort the promotes lists for this subsystem to put the wild card
        # entries at the beginning.
        if promotes:
            subsys._var_promotes['any'] = [(p, prominfo) for p in
                                           sorted(promotes, key=lambda x: '*' not in x)]
        if promotes_inputs:
            subsys._var_promotes['input'] = [(p, prominfo) for p in
                                             sorted(promotes_inputs, key=lambda x: '*' not in x)]
        if promotes_outputs:
            subsys._var_promotes['output'] = [(p, prominfo) for p in
                                              sorted(promotes_outputs, key=lambda x: '*' not in x)]

        if self._static_mode:
            subsystems_allprocs = self._static_subsystems_allprocs
        else:
            subsystems_allprocs = self._subsystems_allprocs

        subsystems_allprocs[subsys.name] = _SysInfo(subsys, len(subsystems_allprocs))

        if not isinstance(min_procs, int) or min_procs < 1:
            raise TypeError("%s: min_procs must be an int > 0 but (%s) was given." %
                            (self.msginfo, min_procs))
        if max_procs is not None and (not isinstance(max_procs, int) or max_procs < min_procs):
            raise TypeError("%s: max_procs must be None or an int >= min_procs but (%s) was given."
                            % (self.msginfo, max_procs))
        if isinstance(proc_weight, Number) and proc_weight < 0:
            raise TypeError("%s: proc_weight must be a float > 0. but (%s) was given." %
                            (self.msginfo, proc_weight))

        self._proc_info[name] = (min_procs, max_procs, proc_weight)

        setattr(self, name, subsys)

        return subsys

    def connect(self, src_name, tgt_name, src_indices=None, flat_src_indices=None):
        """
        Connect source src_name to target tgt_name in this namespace.

        Parameters
        ----------
        src_name : str
            Name of the source variable to connect.
        tgt_name : str or [str, ... ] or (str, ...)
            Name of the target variable(s) to connect.
        src_indices : int or list of ints or tuple of ints or int ndarray or Iterable or None
            The global indices of the source variable to transfer data from.
            The shapes of the target and src_indices must match, and form of the
            entries within is determined by the value of 'flat_src_indices'.
        flat_src_indices : bool
            If True, each entry of src_indices is assumed to be an index into the
            flattened source.  Otherwise it must be a tuple or list of size equal
            to the number of dimensions of the source.
        """
        # if src_indices argument is given, it should be valid
        if isinstance(src_indices, str):
            if isinstance(tgt_name, str):
                tgt_name = [tgt_name]
            tgt_name.append(src_indices)
            raise TypeError("%s: src_indices must be an index array, did you mean"
                            " connect('%s', %s)?" % (self.msginfo, src_name, tgt_name))

        # if multiple targets are given, recursively connect to each
        if not isinstance(tgt_name, str) and isinstance(tgt_name, Iterable):
            for name in tgt_name:
                self.connect(src_name, name, src_indices, flat_src_indices=flat_src_indices)
            return

        if src_indices is not None and not _is_slicer_op(src_indices):
            src_indices = np.atleast_1d(src_indices)
            if not np.issubdtype(src_indices.dtype, np.integer):
                raise TypeError("%s: src_indices must contain integers, but src_indices for "
                                "connection from '%s' to '%s' is %s." %
                                (self.msginfo, src_name, tgt_name, src_indices.dtype.type))
            if src_indices.ndim == 1:
                flat_src_indices = True

        # target should not already be connected
        for manual_connections in [self._manual_connections, self._static_manual_connections]:
            if tgt_name in manual_connections:
                srcname = manual_connections[tgt_name][0]
                raise RuntimeError("%s: Input '%s' is already connected to '%s'." %
                                   (self.msginfo, tgt_name, srcname))

        # source and target should not be in the same system
        if src_name.rsplit('.', 1)[0] == tgt_name.rsplit('.', 1)[0]:
            raise RuntimeError("{}: Output and input are in the same System for "
                               "connection from '{}' to '{}'.".format(self.msginfo,
                                                                      src_name, tgt_name))

        if flat_src_indices and _is_slicer_op(src_indices):
            issue_warning(f"Connection from '{src_name}' to "
                          f"'{tgt_name}' was added with slice src_indices, so "
                          "flat_src_indices is ignored.", prefix=self.msginfo,
                          category=UnusedOptionWarning)

        if self._static_mode:
            manual_connections = self._static_manual_connections
        else:
            manual_connections = self._manual_connections

        manual_connections[tgt_name] = (src_name, src_indices, flat_src_indices)

    def set_order(self, new_order):
        """
        Specify a new execution order for this system.

        Parameters
        ----------
        new_order : list of str
            List of system names in desired new execution order.
        """
        if self._problem_meta is not None and \
                self._problem_meta['setup_status'] == _SetupStatus.POST_CONFIGURE:
            raise RuntimeError("%s: Cannot call set_order in the configure method" % (self.msginfo))

        # Make sure the new_order is valid. It must contain all subsystems
        # in this model.
        newset = set(new_order)
        if self._static_mode:
            olddict = self._static_subsystems_allprocs
        else:
            olddict = self._subsystems_allprocs
        oldset = set(olddict)

        if oldset != newset:
            msg = []

            missing = oldset - newset
            if missing:
                msg.append("%s: %s expected in subsystem order and not found." %
                           (self.msginfo, sorted(missing)))

            extra = newset - oldset
            if extra:
                msg.append("%s: subsystem(s) %s found in subsystem order but don't exist." %
                           (self.msginfo, sorted(extra)))

            raise ValueError('\n'.join(msg))

        # Don't allow duplicates either.
        if len(newset) < len(new_order):
            dupes = [key for key, val in Counter(new_order).items() if val > 1]
            raise ValueError("%s: Duplicate name(s) found in subsystem order list: %s" %
                             (self.msginfo, sorted(dupes)))

        subsystems = {}  # need a fresh one to keep the right order
        if self._static_mode:
            self._static_subsystems_allprocs = subsystems
        else:
            self._subsystems_allprocs = subsystems

        for i, name in enumerate(new_order):
            sinfo = olddict[name]
            subsystems[name] = sinfo
            sinfo.index = i

        self._order_set = True
        if self._problem_meta is not None:
            # order has been changed so we need a new full setup
            self._problem_meta['setup_status'] = _SetupStatus.PRE_SETUP

    def _get_subsystem(self, name):
        """
        Return the system called 'name' in the current namespace.

        Parameters
        ----------
        name : str
            name of the desired system in the current namespace.

        Returns
        -------
        System or None
            System if found else None.
        """
        if name == '':
            return self

        system = self
        for subname in name.split('.'):
            if subname in system._subsystems_allprocs:
                system = system._subsystems_allprocs[subname].system
            elif subname in system._static_subsystems_allprocs:
                system = system._static_subsystems_allprocs[subname].system
            else:
                return None
        return system

    def _apply_nonlinear(self):
        """
        Compute residuals. The model is assumed to be in a scaled state.
        """
        self._transfer('nonlinear', 'fwd')
        # Apply recursion
        for subsys in self._subsystems_myproc:
            subsys._apply_nonlinear()

        self.iter_count_apply += 1

    def _solve_nonlinear(self):
        """
        Compute outputs. The model is assumed to be in a scaled state.
        """
        name = self.pathname if self.pathname else 'root'

        with Recording(name + '._solve_nonlinear', self.iter_count, self):
            self._nonlinear_solver.solve()

        # Iteration counter is incremented in the Recording context manager at exit.

    def _guess_nonlinear(self):
        """
        Provide initial guess for states.
        """
        # let any lower level systems do their guessing first
        if self._has_guess:
            for sname, sinfo in self._subsystems_allprocs.items():
                sub = sinfo.system
                # TODO: could gather 'has_guess' information during setup and be able to
                # skip transfer for subs that don't have guesses...
                self._transfer('nonlinear', 'fwd', sname)
                if sub._is_local and sub._has_guess:
                    sub._guess_nonlinear()

        # call our own guess_nonlinear method, after the recursion is done to
        # all the lower level systems and the data transfers have happened
        complex_step = self._inputs._under_complex_step

        if complex_step:
            self._inputs.set_complex_step_mode(False)
            self._residuals.set_complex_step_mode(False)
            self._outputs.set_complex_step_mode(False)

        if self._discrete_inputs or self._discrete_outputs:
            self.guess_nonlinear(self._inputs, self._outputs, self._residuals,
                                 self._discrete_inputs, self._discrete_outputs)
        else:
            self.guess_nonlinear(self._inputs, self._outputs, self._residuals)

        if complex_step:
            self._inputs.set_complex_step_mode(True)
            self._residuals.set_complex_step_mode(True)
            self._outputs.set_complex_step_mode(True)

    def guess_nonlinear(self, inputs, outputs, residuals,
                        discrete_inputs=None, discrete_outputs=None):
        """
        Provide initial guess for states.

        Override this method to set the initial guess for states.

        Parameters
        ----------
        inputs : Vector
            Unscaled, dimensional input variables read via inputs[key].
        outputs : Vector
            Unscaled, dimensional output variables read via outputs[key].
        residuals : Vector
            Unscaled, dimensional residuals written to via residuals[key].
        discrete_inputs : dict or None
            If not None, dict containing discrete input values.
        discrete_outputs : dict or None
            If not None, dict containing discrete output values.
        """
        pass

    def _apply_linear(self, jac, rel_systems, mode, scope_out=None, scope_in=None):
        """
        Compute jac-vec product. The model is assumed to be in a scaled state.

        Parameters
        ----------
        jac : Jacobian or None
            If None, use local jacobian, else use assembled jacobian jac.
        rel_systems : set of str
            Set of names of relevant systems based on the current linear solve.
        mode : str
            'fwd' or 'rev'.
        scope_out : set or None
            Set of absolute output names in the scope of this mat-vec product.
            If None, all are in the scope.
        scope_in : set or None
            Set of absolute input names in the scope of this mat-vec product.
            If None, all are in the scope.
        """
        if self._owns_approx_jac:
            jac = self._jacobian
        elif jac is None and self._assembled_jac is not None:
            jac = self._assembled_jac

        if jac is not None:
            with self._matvec_context(scope_out, scope_in, mode) as vecs:
                d_inputs, d_outputs, d_residuals = vecs
                jac._apply(self, d_inputs, d_outputs, d_residuals, mode)
        # Apply recursion
        else:
            if rel_systems is not None:
                irrelevant_subs = [s for s in self._subsystems_myproc
                                   if s.pathname not in rel_systems]
            if mode == 'fwd':
                self._transfer('linear', mode)
                if rel_systems is not None:
                    for s in irrelevant_subs:
                        # zero out dvecs of irrelevant subsystems
                        s._vectors['residual']['linear'].set_val(0.0)

            for subsys in self._subsystems_myproc:
                if rel_systems is None or subsys.pathname in rel_systems:
                    subsys._apply_linear(jac, rel_systems, mode, scope_out, scope_in)

            if mode == 'rev':
                self._transfer('linear', mode)
                if rel_systems is not None:
                    for s in irrelevant_subs:
                        # zero out dvecs of irrelevant subsystems
                        s._vectors['output']['linear'].set_val(0.0)

    def _solve_linear(self, mode, rel_systems):
        """
        Apply inverse jac product. The model is assumed to be in a scaled state.

        Parameters
        ----------
        mode : str
            'fwd' or 'rev'.
        rel_systems : set of str
            Set of names of relevant systems based on the current linear solve.
        """
        if self._owns_approx_jac:
            # No subsolves if we are approximating our jacobian. Instead, we behave like an
            # ExplicitComponent and pass on the values in the derivatives vectors.
            d_outputs = self._vectors['output']['linear']
            d_residuals = self._vectors['residual']['linear']

            if mode == 'fwd':
                if self._has_resid_scaling:
                    with self._unscaled_context(outputs=[d_outputs], residuals=[d_residuals]):
                        d_outputs.set_vec(d_residuals)
                else:
                    d_outputs.set_vec(d_residuals)

                # ExplicitComponent jacobian defined with -1 on diagonal.
                d_outputs *= -1.0

            else:  # rev
                if self._has_resid_scaling:
                    with self._unscaled_context(outputs=[d_outputs], residuals=[d_residuals]):
                        d_residuals.set_vec(d_outputs)
                else:
                    d_residuals.set_vec(d_outputs)

                # ExplicitComponent jacobian defined with -1 on diagonal.
                d_residuals *= -1.0

        else:
            self._linear_solver.solve(mode, rel_systems)

    def _linearize(self, jac, sub_do_ln=True):
        """
        Compute jacobian / factorization. The model is assumed to be in a scaled state.

        Parameters
        ----------
        jac : Jacobian or None
            If None, use local jacobian, else use assembled jacobian jac.
        sub_do_ln : bool
            Flag indicating if the children should call linearize on their linear solvers.
        """
        if self._jacobian is None:
            self._jacobian = DictionaryJacobian(self)

        self._check_first_linearize()

        # Group finite difference
        if self._owns_approx_jac:

            jac = self._jacobian
            if self.pathname == "":
                for approximation in self._approx_schemes.values():
                    approximation.compute_approximations(self, jac=jac)
            else:
                # When an approximation exists in a submodel (instead of in root), the model is
                # in a scaled state.
                with self._unscaled_context(outputs=[self._outputs]):
                    for approximation in self._approx_schemes.values():
                        approximation.compute_approximations(self, jac=jac)

        else:
            if self._assembled_jac is not None:
                jac = self._assembled_jac

            # Only linearize subsystems if we aren't approximating the derivs at this level.
            for subsys in self._subsystems_myproc:
                do_ln = sub_do_ln and (subsys._linear_solver is not None and
                                       subsys._linear_solver._linearize_children())
                subsys._linearize(jac, sub_do_ln=do_ln)

            # Update jacobian
            if self._assembled_jac is not None:
                self._assembled_jac._update(self)

            if sub_do_ln:
                for subsys in self._subsystems_myproc:
                    if subsys._linear_solver is not None:
                        subsys._linear_solver._linearize()

    def _check_first_linearize(self):
        if self._first_call_to_linearize:
            self._first_call_to_linearize = False  # only do this once
            coloring = self._get_coloring() if coloring_mod._use_partial_sparsity else None

            if coloring is not None:
                if not self._coloring_info['dynamic']:
                    coloring._check_config_partial(self)
                self._setup_approx_coloring()
            # TODO: for top level FD, call below is unnecessary, but we need this
            # for some tests that just call run_linearize directly without calling
            # compute_totals.
            elif self._approx_schemes:
                self._setup_approx_partials()

    def approx_totals(self, method='fd', step=None, form=None, step_calc=None):
        """
        Approximate derivatives for a Group using the specified approximation method.

        Parameters
        ----------
        method : str
            The type of approximation that should be used. Valid options include:
            'fd': Finite Difference, 'cs': Complex Step.
        step : float
            Step size for approximation. Defaults to None, in which case, the approximation
            method provides its default value.
        form : str
            Form for finite difference, can be 'forward', 'backward', or 'central'. Defaults to
            None, in which case, the approximation method provides its default value.
        step_calc : str
<<<<<<< HEAD
            Step type for finite difference, can be 'abs' for absolute', or 'rel' for
            relative. Defaults to None, in which case, the approximation method
            provides its default value.
=======
            Step type for computing the size of the finite difference step. It can be 'abs' for
            absolute, 'rel_avg' for a size relative to the absolute value of the vector input, or
            'rel_element' for a size relative to each value in the vector input. In addition, it
            can be 'rel_legacy' for a size relative to the norm of the vector.  For backwards
            compatibilty, it can be 'rel', which currently defaults to 'rel_legacy', but in the
            future will default to 'rel_avg'. Defaults to None, in which case the approximation
            method provides its default value.
>>>>>>> 7b39cc28
        """
        self._has_approx = True
        self._approx_schemes = OrderedDict()
        approx_scheme = self._get_approx_scheme(method)

        default_opts = approx_scheme.DEFAULT_OPTIONS

        kwargs = {}
        for name, attr in (('step', step), ('form', form), ('step_calc', step_calc)):
            if attr is not None:
                if name in default_opts:
                    kwargs[name] = attr
                else:
                    raise RuntimeError("%s: '%s' is not a valid option for '%s'" % (self.msginfo,
                                                                                    name, method))

        self._owns_approx_jac = True
        self._owns_approx_jac_meta = kwargs

    def _setup_partials(self):
        """
        Call setup_partials in components.
        """
        self._subjacs_info = info = {}

        for subsys in self._subsystems_myproc:
            subsys._setup_partials()
            info.update(subsys._subjacs_info)

        if self._has_distrib_vars and self._owns_approx_jac:
            # We currently cannot approximate across a group with a distributed component if the
            # inputs are distributed via src_indices.
            for iname, meta in self._var_allprocs_abs2meta['input'].items():
                if meta['has_src_indices'] and \
                   meta['distributed'] and \
                   iname not in self._conn_abs_in2out:
                    msg = "{}: Approx_totals is not supported on a group with a distributed "
                    msg += "component whose input '{}' is distributed using src_indices. "
                    raise RuntimeError(msg.format(self.msginfo, iname))

    def _approx_subjac_keys_iter(self):
        pro2abs = self._var_allprocs_prom2abs_list

        if self._owns_approx_wrt and not self.pathname:
            candidate_wrt = self._owns_approx_wrt
        else:
            candidate_wrt = list(var[0] for var in pro2abs['input'].values())

        from openmdao.core.indepvarcomp import IndepVarComp
        wrt = set()
        ivc = set()
        if self.pathname:  # get rid of any old stuff in here
            self._owns_approx_of = self._owns_approx_wrt = None

        for var in candidate_wrt:

            # Weed out inputs connected to anything inside our system unless the source is an
            # indepvarcomp.
            if var in self._conn_abs_in2out:
                src = self._conn_abs_in2out[var]
                compname = src.rsplit('.', 1)[0]
                comp = self._get_subsystem(compname)
                if isinstance(comp, IndepVarComp):
                    wrt.add(src)
                    ivc.add(src)
            else:
                wrt.add(var)

        if self._owns_approx_of:
            of = set(self._owns_approx_of)
        else:
            of = set(var[0] for var in pro2abs['output'].values())
            # Skip indepvarcomp res wrt other srcs
            of -= ivc

        for key in product(of, wrt.union(of)):
            # Create approximations for the ones we need.
            if self._tot_jac is not None:
                yield key  # get all combos if we're doing total derivs
                continue

            # Skip explicit res wrt outputs
            if key[1] in of and key[1] not in ivc:

                # Support for specifying a desvar as an obj/con.
                if key[1] not in wrt or key[0] == key[1]:
                    continue

            yield key

    def _jac_of_iter(self):
        """
        Iterate over (name, start, end, idxs, dist_sizes) for each 'of' (row) var in the jacobian.

        idxs will usually be the var slice into the full variable in the result array,
        except in cases where _owns_approx__idx has a value for that variable, in which case it'll
        be indices into the variable.

        Yields
        ------
        str
            Name of 'of' variable.
        int
            Starting index.
        int
            Ending index.
        slice or ndarray
            A full slice or indices for the 'of' variable.
        ndarray or None
            Distributed sizes if var is distributed else None
        """
        total = self.pathname == ''

        abs2meta = self._var_allprocs_abs2meta['output']
        abs2idx = self._var_allprocs_abs2idx
        sizes = self._var_sizes['output']
        approx_of_idx = self._owns_approx_of_idx

        if self._owns_approx_of:
            szname = 'global_size' if total else 'size'
            # we're computing totals/semi-totals (vars may not be local)
            start = end = 0
            for of in self._owns_approx_of:
                meta = abs2meta[of]
                if meta['distributed']:
                    dist_sizes = sizes[:, abs2idx[of]]
                else:
                    dist_sizes = None
                if of in approx_of_idx:
                    end += len(approx_of_idx[of])
                    yield of, start, end, approx_of_idx[of].shaped_array().flat[:], dist_sizes
                else:
                    end += abs2meta[of][szname]
                    yield of, start, end, _full_slice, dist_sizes

                start = end
        else:
            yield from super()._jac_of_iter()

    def _jac_wrt_iter(self, wrt_matches=None):
        """
        Iterate over (name, offset, end, vec, idxs, dist_sizes) for each column var in the jacobian.

        Parameters
        ----------
        wrt_matches : set or None
            Only include row vars that are contained in this set.  This will determine what
            the actual offsets are, i.e. the offsets will be into a reduced jacobian
            containing only the matching columns.

        Yields
        ------
        str
            Name of 'wrt' variable.
        int
            Starting index.
        int
            Ending index.
        Vector
            Either the _outputs or _inputs vector.
        slice or ndarray
            A full slice or indices for the 'wrt' variable.
        ndarray or None
            Distributed sizes if var is distributed else None
        """
        total = self.pathname == ''

        if self._owns_approx_wrt:
            sizes = self._var_sizes
            toidx = self._var_allprocs_abs2idx
            abs2meta = self._var_allprocs_abs2meta
            approx_wrt_idx = self._owns_approx_wrt_idx
            local_ins = self._var_abs2meta['input']
            local_outs = self._var_abs2meta['output']

            szname = 'global_size' if total else 'size'

            start = end = 0
            if self.pathname:  # doing semitotals, so include output columns
                for of, _start, _end, _, dist_sizes in self._jac_of_iter():
                    if wrt_matches is None or of in wrt_matches:
                        end += (_end - _start)
                        vec = self._outputs if of in local_outs else None
                        yield of, start, end, vec, _full_slice, dist_sizes
                        start = end

            for wrt in self._owns_approx_wrt:
                if wrt_matches is None or wrt in wrt_matches:
                    io = 'input' if wrt in abs2meta['input'] else 'output'
                    meta = abs2meta[io][wrt]
                    if wrt in local_ins:
                        vec = self._inputs
                    elif wrt in local_outs:
                        vec = self._outputs
                    else:
                        vec = None
                    if wrt in approx_wrt_idx:
                        sub_wrt_idx = approx_wrt_idx[wrt]
                        size = len(sub_wrt_idx)
                        sub_wrt_idx = sub_wrt_idx.flat()
                    else:
                        sub_wrt_idx = _full_slice
                        size = abs2meta[io][wrt][szname]
                    end += size
                    dist_sizes = sizes[io][:, toidx[wrt]] if meta['distributed'] else None
                    yield wrt, start, end, vec, sub_wrt_idx, dist_sizes
                    start = end
        else:
            yield from super()._jac_wrt_iter(wrt_matches)

    def _update_wrt_matches(self, info):
        """
        Determine the list of wrt variables that match the wildcard(s) given in declare_coloring.

        Parameters
        ----------
        info : dict
            Coloring metadata dict.
        """
        if not (self._owns_approx_of or self.pathname):
            return

        wrt_color_patterns = info['wrt_patterns']

        info['wrt_matches'] = wrt_colors_matched = set()

        abs2prom = self._var_allprocs_abs2prom
        for _, wrt in self._get_approx_subjac_keys():
            if wrt in wrt_colors_matched:
                continue
            if wrt in abs2prom['output']:
                wrtprom = abs2prom['output'][wrt]
            else:
                wrtprom = abs2prom['input'][wrt]

            if wrt_color_patterns is None:
                wrt_colors_matched.add(wrt)
            else:
                for patt in wrt_color_patterns:
                    if patt == '*' or fnmatchcase(wrtprom, patt):
                        wrt_colors_matched.add(wrt)
                        break

        baselen = len(self.pathname) + 1 if self.pathname else 0
        info['wrt_matches_rel'] = [n[baselen:] for n in wrt_colors_matched]

        if info.get('dynamic') and info['coloring'] is None and self._owns_approx_of:
            if not wrt_colors_matched:
                raise ValueError("{}: Invalid 'wrt' variable(s) specified for colored approx "
                                 "partial options: {}.".format(self.msginfo, wrt_color_patterns))

    def _setup_approx_partials(self):
        """
        Add approximations for all approx derivs.
        """
        self._jacobian = DictionaryJacobian(system=self)

        abs2prom = self._var_allprocs_abs2prom
        abs2meta = self._var_allprocs_abs2meta
        info = self._coloring_info

        if info['coloring'] is not None and (self._owns_approx_of is None or
                                             self._owns_approx_wrt is None):
            method = info['method']
        else:
            method = list(self._approx_schemes)[0]

        wrt_matches = self._get_static_wrt_matches()

        approx = self._get_approx_scheme(method)
        # reset the approx if necessary
        approx._wrt_meta = {}
        approx._reset()

        approx_keys = self._get_approx_subjac_keys()
        for key in approx_keys:
            if key in self._subjacs_info:
                meta = self._subjacs_info[key]
            else:
                meta = SUBJAC_META_DEFAULTS.copy()
                if key[0] == key[1]:
                    size = abs2meta['output'][key[0]]['size']
                    meta['rows'] = meta['cols'] = np.arange(size)
                    # All group approximations are treated as explicit components, so we
                    # have a -1 on the diagonal.
                    meta['val'] = np.full(size, -1.0)
                self._subjacs_info[key] = meta

            meta['method'] = method

            meta.update(self._owns_approx_jac_meta)

            if wrt_matches is None or key[1] in wrt_matches:
                self._update_approx_coloring_meta(meta)

            if meta['val'] is None:
                if key[1] in abs2meta['input']:
                    sz = abs2meta['input'][key[1]]['size']
                else:
                    sz = abs2meta['output'][key[1]]['size']
                shape = (abs2meta['output'][key[0]]['size'], sz)
                meta['shape'] = shape
                if meta['rows'] is not None:  # subjac is sparse
                    meta['val'] = np.zeros(len(meta['rows']))
                else:
                    meta['val'] = np.zeros(shape)

            approx.add_approximation(key, self, meta)

        if self.pathname:
            abs_outs = self._var_allprocs_abs2meta['output']
            abs_ins = self._var_allprocs_abs2meta['input']
            # we're taking semi-total derivs for this group. Update _owns_approx_of
            # and _owns_approx_wrt so we can use the same approx code for totals and
            # semi-totals.  Also, the order must match order of vars in the output and
            # input vectors.
            wrtset = set([k[1] for k in approx_keys])
            self._owns_approx_of = list(abs_outs)
            self._owns_approx_wrt = [n for n in chain(abs_outs, abs_ins) if n in wrtset]
            self._owns_approx_jac = True

    def _setup_approx_coloring(self):
        """
        Ensure that if coloring is declared, approximations will be set up.
        """
        if self._coloring_info['coloring'] is not None:
            meta = self._coloring_info
            self.approx_totals(meta['method'], meta.get('step'), meta.get('form'))
        self._setup_approx_partials()

    def _update_approx_coloring_meta(self, meta):
        """
        Update metadata for a subjac based on coloring metadata.

        Parameters
        ----------
        meta : dict
            Metadata for a subjac.
        """
        info = self._coloring_info
        meta['coloring'] = True
        for name in ('method', 'step', 'form'):
            if name in info:
                meta[name] = info[name]

    def compute_sys_graph(self, comps_only=False):
        """
        Compute a dependency graph for subsystems in this group.

        Variable connection information is stored in each edge of
        the system graph.

        Parameters
        ----------
        comps_only : bool (False)
            If True, return a graph of all components within this group
            or any of its descendants. No sub-groups will be included. Otherwise,
            a graph containing only direct children (both Components and Groups)
            of this group will be returned.

        Returns
        -------
        DiGraph
            A directed graph containing names of subsystems and their connections.
        """
        input_srcs = self._conn_global_abs_in2out
        glen = len(self.pathname.split('.')) if self.pathname else 0
        graph = nx.DiGraph()

        # add all systems as nodes in the graph so they'll be there even if
        # unconnected.
        if comps_only:
            systems = [s.pathname for s in self.system_iter(recurse=True, typ=Component)]
        else:
            systems = [s.name for s in self._subsystems_myproc]

        if MPI:
            sysbyproc = self.comm.allgather(systems)

            systems = set()
            for slist in sysbyproc:
                systems.update(slist)

        graph.add_nodes_from(systems)

        edge_data = defaultdict(lambda: defaultdict(list))

        for in_abs, src_abs in input_srcs.items():
            if src_abs is not None:
                if comps_only:
                    src = src_abs.rsplit('.', 1)[0]
                    tgt = in_abs.rsplit('.', 1)[0]
                else:
                    src = src_abs.split('.')[glen]
                    tgt = in_abs.split('.')[glen]

                # store var connection data in each system to system edge for later
                # use in relevance calculation.
                edge_data[(src, tgt)][src_abs].append(in_abs)

        for key in edge_data:
            src_sys, tgt_sys = key
            if comps_only or src_sys != tgt_sys:
                graph.add_edge(src_sys, tgt_sys, conns=edge_data[key])

        return graph

    def _get_auto_ivc_out_val(self, tgts, vars_to_gather, all_abs2meta_in, abs2meta_in):  # , tree):
        # all tgts are continuous variables
        # only called from top level group
        info = None
        src_idx_found = []
        abs2prom = self._var_allprocs_abs2prom['input']
        max_size = -1
        found_dup = False

        for tgt in tgts:
            all_meta = all_abs2meta_in[tgt]
            if all_meta['distributed']:
                # OpenMDAO currently can't create an automatic IndepVarComp for inputs on
                # distributed components.
                raise RuntimeError(f'Distributed component input "{tgt}" requires an IndepVarComp.')

            if tgt in vars_to_gather and self.comm.rank != vars_to_gather[tgt]:
                if info is None or 0 > max_size:
                    info = (tgt, 0, np.zeros(0), True)
                continue

            # if we get here, tgt is local
            prom = abs2prom[tgt]
            meta = abs2meta_in[tgt]
            size = meta['size']
            has_src_inds = meta['src_indices'] is not None

            value = meta['val']
            val = None
            if prom in self._var_prom2inds:
                src_shape = self._var_prom2inds[prom][0]
                if src_shape is not None:
                    val = np.ones(src_shape)

            if has_src_inds:
                if val is None:
                    src_idx_found.append(tgt)
                else:
                    try:
                        if meta['flat_src_indices'] and not _is_slicer_op(meta['src_indices']):
                            val.ravel()[meta['src_indices']] = value
                        else:
                            val[meta['src_indices']] = value
                    except ValueError as err:
                        print(err)
                        src = self._conn_global_abs_in2out[tgt]
                        src_indices = meta['src_indices']
                        if _is_slicer_op(src_indices):
                            src_indices = _slice_indices(src_indices, size, meta['shape'])
                        msg = f"{self.msginfo}: The source indices " + \
                              f"{src_indices} do not specify a " + \
                              f"valid shape for the connection '{src}' to " + \
                              f"'{tgt}'. The target shape is " + \
                              f"{meta['shape']} but indices have shape {src_indices.shape}."
                        raise ValueError(msg)
            else:
                if val is None:
                    val = value
                else:
                    val[:] = value

                if tgt not in vars_to_gather:
                    found_dup = True

            if size > max_size:
                max_size = size
                info = (tgt, size, val, False)

        if src_idx_found and not found_dup:  # auto_ivc connected to local vars with src_indices
            raise RuntimeError(f"The following inputs {src_idx_found} are defined using "
                               "src_indices but the total source size is undetermined.  You can "
                               "specify the src size by setting 'val' or 'src_shape' in "
                               "a call to set_input_defaults, or by adding "
                               "an IndepVarComp as the source.")

        # return max sized (tgt, size, value, remote)
        return info

    def _setup_auto_ivcs(self, mode):
        # only happens at top level
        from openmdao.core.indepvarcomp import _AutoIndepVarComp

        if self.comm.size > 1 and self._mpi_proc_allocator.parallel:
            raise RuntimeError("The top level system must not be a ParallelGroup.")

        # create the IndepVarComp that will contain all auto-ivc outputs
        self._auto_ivc = auto_ivc = _AutoIndepVarComp()
        auto_ivc.name = '_auto_ivc'
        auto_ivc.pathname = auto_ivc.name

        prom2auto = {}
        count = 0
        auto2tgt = {}
        abs2prom = self._var_allprocs_abs2prom['input']
        abs2meta = self._var_abs2meta['input']
        all_abs2meta = self._var_allprocs_abs2meta['input']
        conns = self._conn_global_abs_in2out
        auto_conns = {}
        nproc = self.comm.size

        for tgt in all_abs2meta:
            if tgt in conns:
                continue

            prom = abs2prom[tgt]
            if prom in prom2auto:
                # multiple connected inputs w/o a src. Connect them to the same IVC
                src = prom2auto[prom][0]
                auto_conns[tgt] = src
            else:
                src = f"_auto_ivc.v{count}"
                count += 1
                prom2auto[prom] = (src, tgt)
                auto_conns[tgt] = src

            if src in auto2tgt:
                auto2tgt[src].append(tgt)
            else:
                auto2tgt[src] = [tgt]

        conns.update(auto_conns)

        abs2meta_in = self._var_abs2meta['input']
        tdict = {t: (_PromotesInfo(), None, t, self.pathname) for t, _ in auto_conns.items()
                 if t in abs2meta_in}
        self._resolve_src_inds(tdict, self)

        vars2gather = self._vars_to_gather

        for src, tgts in auto2tgt.items():
            tgt, _, val, remote = self._get_auto_ivc_out_val(tgts, vars2gather,
                                                             all_abs2meta, abs2meta)

            prom = abs2prom[tgt]
            if prom not in self._group_inputs:
                self._group_inputs[prom] = [{'use_tgt': tgt, 'auto': True, 'path': self.pathname,
                                             'prom': prom}]
            else:
                self._group_inputs[prom][0]['use_tgt'] = tgt
            gmeta = self._group_inputs[prom][0]

            if 'units' in gmeta:
                units = gmeta['units']
            else:
                units = all_abs2meta[tgt]['units']

            if not remote and 'val' in gmeta:
                val = gmeta['val']
            relsrc = src.rsplit('.', 1)[-1]
            auto_ivc.add_output(relsrc, val=val, units=units)
            if remote:
                auto_ivc._add_remote(relsrc)

        # have to sort to keep vars in sync because we may be doing bcasts
        for abs_in in sorted(self._var_allprocs_discrete['input']):
            if abs_in not in conns:  # unconnected, so connect the input to an _auto_ivc output
                prom = abs2prom[abs_in]
                val = _UNDEFINED

                if prom in prom2auto:
                    # multiple connected inputs w/o a src. Connect them to the same IVC
                    # check if they have different metadata, and if they do, there must be
                    # a group input defined that sets the default, else it's an error
                    conns[abs_in] = prom2auto[prom][0]
                else:
                    ivc_name = f"_auto_ivc.v{count}"
                    loc_out_name = ivc_name.rsplit('.', 1)[-1]
                    count += 1
                    prom2auto[prom] = (ivc_name, abs_in)
                    conns[abs_in] = ivc_name

                    if abs_in in self._var_abs2prom['input']:  # var is local
                        val = self._var_discrete['input'][abs_in]['val']
                    else:
                        val = None
                    if abs_in in vars2gather:
                        if vars2gather[abs_in] == self.comm.rank:
                            self.comm.bcast(val, root=vars2gather[abs_in])
                        else:
                            val = self.comm.bcast(None, root=vars2gather[abs_in])
                    auto_ivc.add_discrete_output(loc_out_name, val=val)

        if not prom2auto:
            return auto_ivc

        auto_ivc._setup_procs(auto_ivc.pathname, self.comm, mode, self._problem_meta)
        auto_ivc._configure()
        auto_ivc._configure_check()
        auto_ivc._setup_var_data()

        # now update our own data structures based on the new auto_ivc component variables
        old = self._subsystems_allprocs
        self._subsystems_allprocs = allsubs = OrderedDict()
        allsubs['_auto_ivc'] = _SysInfo(auto_ivc, 0)
        for i, (name, s) in enumerate(old.items()):
            allsubs[name] = s
            s.index = i + 1

        self._subsystems_myproc = [auto_ivc] + self._subsystems_myproc

        io = 'output'  # auto_ivc has only output vars
        old = self._var_allprocs_prom2abs_list[io]
        p2abs = OrderedDict()
        for name in auto_ivc._var_allprocs_abs2meta[io]:
            p2abs[name] = [name]
        p2abs.update(old)
        self._var_allprocs_prom2abs_list[io] = p2abs

        # auto_ivc never promotes anything
        self._var_abs2prom[io].update({n: n for n in auto_ivc._var_abs2prom[io]})
        self._var_allprocs_abs2prom[io].update({n: n for n in
                                                auto_ivc._var_allprocs_abs2prom[io]})

        self._var_discrete[io].update({'_auto_ivc.' + k: v for k, v in
                                       auto_ivc._var_discrete[io].items()})
        self._var_allprocs_discrete[io].update(auto_ivc._var_allprocs_discrete[io])

        old = self._var_abs2meta[io]
        self._var_abs2meta[io] = {}
        self._var_abs2meta[io].update(auto_ivc._var_abs2meta[io])
        self._var_abs2meta[io].update(old)

        old = self._var_allprocs_abs2meta[io]
        self._var_allprocs_abs2meta[io] = {}
        self._var_allprocs_abs2meta[io].update(auto_ivc._var_allprocs_abs2meta[io])
        self._var_allprocs_abs2meta[io].update(old)

        self._approx_subjac_keys = None  # this will force re-initialization
        self._setup_procs_finished = True

        return auto_ivc

    def _resolve_ambiguous_input_meta(self):
        """
        Resolve ambiguous input units and values for auto_ivcs with multiple targets.

        This should only be called on the top level Group.
        """
        srcconns = {}
        for tgt, src in self._conn_global_abs_in2out.items():
            if src.startswith('_auto_ivc.'):
                if src in srcconns:
                    srcconns[src].append(tgt)
                else:
                    srcconns[src] = [tgt]

        abs2prom = self._var_allprocs_abs2prom['input']
        all_abs2meta_in = self._var_allprocs_abs2meta['input']
        all_abs2meta_out = self._var_allprocs_abs2meta['output']
        abs2meta_in = self._var_abs2meta['input']
        abs2meta_out = self._var_abs2meta['output']
        all_discrete_outs = self._var_allprocs_discrete['output']
        all_discrete_ins = self._var_allprocs_discrete['input']

        for src, tgts in srcconns.items():
            if len(tgts) < 2:
                continue
            if src not in all_discrete_outs:
                smeta = all_abs2meta_out[src]
                sunits = smeta['units'] if 'units' in smeta else None

            sval = self.get_val(src, kind='output', get_remote=True, from_src=False)
            errs = set()
            metadata = set()

            prom = abs2prom[tgts[0]]
            if prom not in self._group_inputs:
                self._group_inputs[prom] = [{'path': self.pathname, 'prom': prom, 'auto': True}]

            gmeta = self._group_inputs[prom][0]

            for tgt in tgts:
                tval = self.get_val(tgt, kind='input', get_remote=True, from_src=False)

                if tgt in all_discrete_ins:
                    if 'val' not in gmeta and sval != tval:
                        errs.add('val')
                        metadata.add('val')
                else:
                    tmeta = all_abs2meta_in[tgt]
                    tunits = tmeta['units'] if 'units' in tmeta else None
                    if 'units' not in gmeta and sunits != tunits:

                        # Detect if either Source or Targe units are None.
                        if sunits is None or tunits is None:
                            errs.add('units')
                            metadata.add('units')

                        elif _find_unit(sunits) != _find_unit(tunits):
                            errs.add('units')
                            metadata.add('units')

                    if 'val' not in gmeta:
                        if tval.shape == sval.shape:
                            if _has_val_mismatch(tunits, tval, sunits, sval):
                                errs.add('val')
                                metadata.add('val')
                        else:
                            if all_abs2meta_in[tgt]['has_src_indices'] and tgt in abs2meta_in:
                                s = sval.ravel() if abs2meta_in[tgt]['flat_src_indices'] else sval
                                srcpart = s[abs2meta_in[tgt]['src_indices']]
                                if _has_val_mismatch(tunits, tval, sunits, srcpart):
                                    errs.add('val')
                                    metadata.add('val')

            if errs:
                self._show_ambiguity_msg(prom, errs, tgts, metadata)
            elif src not in all_discrete_outs:
                gmeta['units'] = sunits

    def _show_ambiguity_msg(self, prom, metavars, tgts, metadata=None):
        errs = sorted(metavars)
        if metadata is None:
            meta = errs
        else:
            meta = sorted(metadata)
        inputs = sorted(tgts)
        gpath = common_subpath(tgts)
        if gpath == self.pathname:
            g = self
        else:
            g = self._get_subsystem(gpath)
        gprom = None

        # get promoted name relative to g
        if MPI is not None and self.comm.size > 1:
            if g is not None and not g._is_local:
                g = None
            if self.comm.allreduce(int(g is not None)) < self.comm.size:
                # some procs have remote g
                if g is not None:
                    gprom = g._var_allprocs_abs2prom['input'][inputs[0]]
                proms = self.comm.allgather(gprom)
                for p in proms:
                    if p is not None:
                        gprom = p
                        break
        if gprom is None:
            gprom = g._var_allprocs_abs2prom['input'][inputs[0]]

        gname = f"Group named '{gpath}'" if gpath else 'model'
        args = ', '.join([f'{n}=?' for n in errs])
        conditional_error(f"{self.msginfo}: The following inputs, {inputs}, promoted "
                          f"to '{prom}', are connected but their metadata entries {meta}"
                          f" differ. Call <group>.set_input_defaults('{gprom}', {args}), "
                          f"where <group> is the {gname} to remove the ambiguity.")

    def _ordered_comp_name_iter(self):
        """
        Yield contained component pathnames in order of execution.

        For components within ParallelGroups, true execution order is unknown so components
        will be ordered by rank within a ParallelGroup.
        """
        if self._mpi_proc_allocator.parallel and self.comm.size > 1:
            names = []
            for s in self._subsystems_myproc:
                if isinstance(s, Group):
                    names.extend(s._ordered_comp_name_iter())
                else:
                    names.append(s.pathname)
            for ranknames in self.comm.allgather(names):
                for name in ranknames:
                    yield name
        else:
            for s in self._subsystems_myproc:
                if isinstance(s, Group):
                    yield from s._ordered_comp_name_iter()
                else:
                    yield s.pathname<|MERGE_RESOLUTION|>--- conflicted
+++ resolved
@@ -2826,11 +2826,6 @@
             Form for finite difference, can be 'forward', 'backward', or 'central'. Defaults to
             None, in which case, the approximation method provides its default value.
         step_calc : str
-<<<<<<< HEAD
-            Step type for finite difference, can be 'abs' for absolute', or 'rel' for
-            relative. Defaults to None, in which case, the approximation method
-            provides its default value.
-=======
             Step type for computing the size of the finite difference step. It can be 'abs' for
             absolute, 'rel_avg' for a size relative to the absolute value of the vector input, or
             'rel_element' for a size relative to each value in the vector input. In addition, it
@@ -2838,7 +2833,6 @@
             compatibilty, it can be 'rel', which currently defaults to 'rel_legacy', but in the
             future will default to 'rel_avg'. Defaults to None, in which case the approximation
             method provides its default value.
->>>>>>> 7b39cc28
         """
         self._has_approx = True
         self._approx_schemes = OrderedDict()
