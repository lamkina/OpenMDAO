--- conflicted
+++ resolved
@@ -294,16 +294,13 @@
         incl = self.recording_options['includes']
         excl = self.recording_options['excludes']
 
-<<<<<<< HEAD
         # doesn't matter if we're a linear or nonlinear solver.  The names for
         # inputs, outputs, and residuals are the same for both the 'linear' and 'nonlinear'
         # vectors.
-=======
         if system.pathname:
-            incl = [system.pathname + '.' + i for i in incl]
-            excl = [system.pathname + '.' + i for i in excl]
-
->>>>>>> 3adc45b2
+            incl = ['.'.join((system.pathname, i)) for i in incl]
+            excl = ['.'.join((system.pathname, i)) for i in excl]
+
         if self.recording_options['record_solver_residuals']:
             myresiduals = [n for n in system._residuals._views if check_path(n, incl, excl)]
 
