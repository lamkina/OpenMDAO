"""Define the implicit test component (array)."""
from __future__ import division, print_function

import numpy as np
import scipy.sparse

from openmdao.api import ImplicitComponent


class TestImplCompArray(ImplicitComponent):

<<<<<<< HEAD
    def initialize(self):
        self.metadata['mtx'] = np.array([
=======
    def __init__(self, **kwargs):
        super(TestImplCompArray, self).__init__(**kwargs)

        self.metadata['mtx'] = numpy.array([
>>>>>>> 66422b0d
            [0.99, 0.01],
            [0.01, 0.99],
        ])

    def initialize_variables(self):
        self.add_input('rhs', val=np.ones(2))
        self.add_output('x', val=np.zeros(2))

    def apply_nonlinear(self, inputs, outputs, residuals):
        residuals['x'] = self.metadata['mtx'].dot(outputs['x']) - inputs['rhs']

    def solve_nonlinear(self, inputs, outputs):
        outputs['x'] = np.linalg.solve(self.metadata['mtx'], inputs['rhs'])


class TestImplCompArrayDense(TestImplCompArray):

    def linearize(self, inputs, outputs, jacobian):
        jacobian['x', 'x'] = self.metadata['mtx']
        jacobian['x', 'rhs'] = -np.eye(2)


class TestImplCompArraySpmtx(TestImplCompArray):

    def linearize(self, inputs, outputs, jacobian):
        ones = np.ones(2)
        inds = np.arange(2)

        jacobian['x', 'x'] = scipy.sparse.csr_matrix(self.metadata['mtx'])
        jacobian['x', 'rhs'] = scipy.sparse.csr_matrix((-ones, (inds, inds)))


class TestImplCompArraySparse(TestImplCompArray):

    def linearize(self, inputs, outputs, jacobian):
        ones = np.ones(2)
        inds = np.arange(2)

        jacobian['x', 'x'] = (self.metadata['mtx'].flatten(),
                              np.arange(4), np.arange(4))
        jacobian['x', 'rhs'] = (-ones, inds, inds)<|MERGE_RESOLUTION|>--- conflicted
+++ resolved
@@ -9,15 +9,10 @@
 
 class TestImplCompArray(ImplicitComponent):
 
-<<<<<<< HEAD
-    def initialize(self):
-        self.metadata['mtx'] = np.array([
-=======
     def __init__(self, **kwargs):
         super(TestImplCompArray, self).__init__(**kwargs)
 
-        self.metadata['mtx'] = numpy.array([
->>>>>>> 66422b0d
+        self.metadata['mtx'] = np.array([
             [0.99, 0.01],
             [0.01, 0.99],
         ])
