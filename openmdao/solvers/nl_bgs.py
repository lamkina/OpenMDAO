"""Define the NonlinearBlockGS class."""

from openmdao.solvers.solver import NonlinearSolver


class NonlinearBlockGS(NonlinearSolver):
    """
    Nonlinear block Gauss-Seidel solver.
    """

    SOLVER = 'NL: NLBGS'

    def _setup_solvers(self, system, depth):
        """
        Assign system instance, set depth, and optionally perform setup.

        Parameters
        ----------
        system : <System>
            pointer to the owning system.
        depth : int
            depth of the current system (already incremented).
        """
        super(NonlinearBlockGS, self)._setup_solvers(system, depth)

        if len(system._subsystems_allprocs) != len(system._subsystems_myproc):
            raise RuntimeError('Nonlinear Gauss-Seidel cannot be used on a parallel group.')

    def _iter_execute(self):
        """
        Perform the operations in the iteration loop.
        """
        system = self._system
<<<<<<< HEAD
        for isub, subsys in enumerate(system._subsystems_myproc):
            system._transfer('nonlinear', 'fwd', isub)
            subsys._solve_nonlinear()
            system._check_reconf_update()
=======
        self._solver_info.prefix += '|  '

        for isub, subsys in enumerate(system._subsystems_allprocs):
            system._transfer('nonlinear', 'fwd', isub)
            if subsys in system._subsystems_myproc:
                subsys._solve_nonlinear()

        self._solver_info.prefix = self._solver_info.prefix[:-3]

    def _mpi_print_header(self):
        """
        Print header text before solving.
        """
        if (self.options['iprint'] > 0 and self._system.comm.rank == 0):

            pathname = self._system.pathname
            if pathname:
                nchar = len(pathname)
                prefix = self._solver_info.prefix
                header = prefix + "\n"
                header += prefix + nchar * "=" + "\n"
                header += prefix + pathname + "\n"
                header += prefix + nchar * "="
                print(header)
>>>>>>> 416b7fc6
<|MERGE_RESOLUTION|>--- conflicted
+++ resolved
@@ -31,18 +31,13 @@
         Perform the operations in the iteration loop.
         """
         system = self._system
-<<<<<<< HEAD
+
+        self._solver_info.prefix += '|  '
+
         for isub, subsys in enumerate(system._subsystems_myproc):
             system._transfer('nonlinear', 'fwd', isub)
             subsys._solve_nonlinear()
             system._check_reconf_update()
-=======
-        self._solver_info.prefix += '|  '
-
-        for isub, subsys in enumerate(system._subsystems_allprocs):
-            system._transfer('nonlinear', 'fwd', isub)
-            if subsys in system._subsystems_myproc:
-                subsys._solve_nonlinear()
 
         self._solver_info.prefix = self._solver_info.prefix[:-3]
 
@@ -60,5 +55,4 @@
                 header += prefix + nchar * "=" + "\n"
                 header += prefix + pathname + "\n"
                 header += prefix + nchar * "="
-                print(header)
->>>>>>> 416b7fc6
+                print(header)