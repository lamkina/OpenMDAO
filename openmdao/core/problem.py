"""Define the Problem class and a FakeComm class for non-MPI users."""

from __future__ import division, print_function

import sys

from collections import OrderedDict, defaultdict, namedtuple
from fnmatch import fnmatchcase
from itertools import product

from six import iteritems, iterkeys, itervalues
from six.moves import range, cStringIO

import numpy as np
import scipy.sparse as sparse

from openmdao.approximation_schemes.complex_step import ComplexStep, DEFAULT_CS_OPTIONS
from openmdao.approximation_schemes.finite_difference import FiniteDifference, DEFAULT_FD_OPTIONS
from openmdao.core.component import Component
from openmdao.core.driver import Driver
from openmdao.core.explicitcomponent import ExplicitComponent
from openmdao.core.group import Group
from openmdao.core.indepvarcomp import IndepVarComp
from openmdao.core.total_jac import _TotalJacInfo
from openmdao.error_checking.check_config import check_config
from openmdao.recorders.recording_iteration_stack import recording_iteration
from openmdao.utils.general_utils import warn_deprecation, ContainsAll, pad_name
from openmdao.utils.mpi import FakeComm
from openmdao.utils.name_maps import prom_name2abs_name
from openmdao.utils.units import get_conversion
from openmdao.vectors.default_vector import DefaultVector

try:
    from openmdao.vectors.petsc_vector import PETScVector
except ImportError:
    PETScVector = None

from openmdao.utils.name_maps import rel_key2abs_key, rel_name2abs_name

# Use this as a special value to be able to tell if the caller set a value for the optional
#   out_stream argument. We run into problems running testflo if we use a default of sys.stdout.
_DEFAULT_OUT_STREAM = object()

ErrorTuple = namedtuple('ErrorTuple', ['forward', 'reverse', 'forward_reverse'])
MagnitudeTuple = namedtuple('MagnitudeTuple', ['forward', 'reverse', 'fd'])

_contains_all = ContainsAll()


CITATION = """@inproceedings{2014_openmdao_derivs,
    Author = {Justin S. Gray and Tristan A. Hearn and Kenneth T. Moore
              and John Hwang and Joaquim Martins and Andrew Ning},
    Booktitle = {15th AIAA/ISSMO Multidisciplinary Analysis and Optimization Conference},
    Doi = {doi:10.2514/6.2014-2042},
    Month = {2014/07/08},
    Publisher = {American Institute of Aeronautics and Astronautics},
    Title = {Automatic Evaluation of Multidisciplinary Derivatives Using
             a Graph-Based Problem Formulation in OpenMDAO},
    Year = {2014}
}"""


class Problem(object):
    """
    Top-level container for the systems and drivers.

    Attributes
    ----------
    model : <System>
        Pointer to the top-level <System> object (root node in the tree).
    comm : MPI.Comm or <FakeComm>
        The global communicator.
    driver : <Driver>
        Slot for the driver. The default driver is `Driver`, which just runs
        the model once.
    _mode : 'fwd' or 'rev'
        Derivatives calculation mode, 'fwd' for forward, and 'rev' for
        reverse (adjoint).
    _use_ref_vector : bool
        If True, allocate vectors to store ref. values.
    _solver_print_cache : list
        Allows solver iprints to be set to requested values after setup calls.
    _initial_condition_cache : dict
        Any initial conditions that are set at the problem level via setitem are cached here
        until they can be processed.
    _setup_status : int
        Current status of the setup in _model.
        0 -- Newly initialized problem or newly added model.
        1 -- The `setup` method has been called, but vectors not initialized.
        2 -- The `final_setup` has been run, everything ready to run.
    cite : str
        Listing of relevant citataions that should be referenced when
        publishing work that uses this class.
    """

    _post_setup_func = None

    def __init__(self, model=None, comm=None, use_ref_vector=True, root=None):
        """
        Initialize attributes.

        Parameters
        ----------
        model : <System> or None
            Pointer to the top-level <System> object (root node in the tree).
        comm : MPI.Comm or <FakeComm> or None
            The global communicator.
        use_ref_vector : bool
            If True, allocate vectors to store ref. values.
        root : <System> or None
            Deprecated kwarg for `model`.
        """
        self.cite = CITATION

        if comm is None:
            try:
                from mpi4py import MPI
                comm = MPI.COMM_WORLD
            except ImportError:
                comm = FakeComm()

        if root is not None:
            if model is not None:
                raise ValueError("cannot specify both `root` and `model`. `root` has been "
                                 "deprecated, please use model")

            warn_deprecation("The 'root' argument provides backwards compatibility "
                             "with OpenMDAO <= 1.x ; use 'model' instead.")

            model = root

        if model is None:
            model = Group()

        self.model = model
        self.comm = comm
        self.driver = Driver()

        self._use_ref_vector = use_ref_vector
        self._solver_print_cache = []

        self._mode = None  # mode is assigned in setup()

        recording_iteration.stack = []

        self._initial_condition_cache = {}

        # Status of the setup of _model.
        # 0 -- Newly initialized problem or newly added model.
        # 1 -- The `setup` method has been called, but vectors not initialized.
        # 2 -- The `final_setup` has been run, everything ready to run.
        self._setup_status = 0

    def __getitem__(self, name):
        """
        Get an output/input variable.

        Parameters
        ----------
        name : str
            Promoted or relative variable name in the root system's namespace.

        Returns
        -------
        float or ndarray
            the requested output/input variable.
        """
        # Caching only needed if vectors aren't allocated yet.
        if self._setup_status == 1:

            # We have set and cached already
            if name in self._initial_condition_cache:
                val = self._initial_condition_cache[name]

            # Vector not setup, so we need to pull values from saved metadata request.
            else:
                proms = self.model._var_allprocs_prom2abs_list
                meta = self.model._var_abs2meta
                if name in meta:
                    if isinstance(self.model, Group) and name in self.model._conn_abs_in2out:
                        src_name = self.model._conn_abs_in2out[name]
                        val = meta[src_name]['value']
                    else:
                        val = meta[name]['value']

                elif name in proms['input']:
                    abs_name = proms['input'][name][0]
                    if isinstance(self.model, Group) and abs_name in self.model._conn_abs_in2out:
                        src_name = self.model._conn_abs_in2out[abs_name]
                        # So, if the inputs and outputs are promoted to the same name, then we
                        # allow getitem, but if they aren't, then we raise an error due to non
                        # uniqueness.
                        if name not in proms['output']:
                            # This triggers a check for unconnected non-unique inputs, and
                            # raises the same error as vector access.
                            abs_name = prom_name2abs_name(self.model, name, 'input')
                        val = meta[src_name]['value']
                    else:
                        # This triggers a check for unconnected non-unique inputs, and
                        # raises the same error as vector access.
                        abs_name = prom_name2abs_name(self.model, name, 'input')
                        val = meta[abs_name]['value']

                elif name in proms['output']:
                    abs_name = prom_name2abs_name(self.model, name, 'output')
                    val = meta[abs_name]['value']

                else:
                    msg = 'Variable name "{}" not found.'
                    raise KeyError(msg.format(name))

                self._initial_condition_cache[name] = val

        elif name in self.model._outputs:
            val = self.model._outputs[name]

        elif name in self.model._inputs:
            val = self.model._inputs[name]

        else:
            msg = 'Variable name "{}" not found.'
            raise KeyError(msg.format(name))

        # Need to cache the "get" in case the user calls in-place numpy operations.
        self._initial_condition_cache[name] = val

        return val

    def get_val(self, name, units=None, indices=None):
        """
        Get an output/input variable.

        Function is used if you want to specify display units.

        Parameters
        ----------
        name : str
            Promoted or relative variable name in the root system's namespace.
        units : str, optional
            Units to convert to before upon return.
        indices : int or list of ints or tuple of ints or int ndarray or Iterable or None, optional
            Indices or slice to return.

        Returns
        -------
        float or ndarray
            The requested output/input variable.
        """
        val = self[name]

        if indices is not None:
            val = val[indices]

        if units is not None:
            base_units = self._get_units(name)

            if base_units is None:
                msg = "Incompatible units for conversion: '{}' and '{}'."
                raise TypeError(msg.format(base_units, units))

            try:
                scale, offset = get_conversion(base_units, units)
            except TypeError:
                msg = "Incompatible units for conversion: '{}' and '{}'."
                raise TypeError(msg.format(base_units, units))

            val = (val + offset) * scale

        return val

    def _get_units(self, name):
        """
        Get the units for a variable name.

        Parameters
        ----------
        name : str
            Promoted or relative variable name in the root system's namespace.

        Returns
        -------
        str
            Unit string.
        """
        if self._setup_status == 1:
            proms = self.model._var_allprocs_prom2abs_list
            meta = self.model._var_abs2meta
            if name in meta:
                units = meta[name]['units']

            elif name in proms['input']:
                # This triggers a check for unconnected non-unique inputs, and
                # raises the same error as vector access.
                abs_name = prom_name2abs_name(self.model, name, 'input')
                units = meta[abs_name]['units']

            elif name in proms['output']:
                abs_name = prom_name2abs_name(self.model, name, 'output')
                units = meta[abs_name]['units']

            else:
                msg = 'Variable name "{}" not found.'
                raise KeyError(msg.format(name))

        elif name in self.model._outputs:
            try:
                units = self.model._var_abs2meta[name]['units']
            except KeyError:
                abs_name = self.model._var_allprocs_prom2abs_list['output'][name][0]
                units = self.model._var_abs2meta[abs_name]['units']

        elif name in self.model._inputs:
            try:
                units = self.model._var_abs2meta[name]['units']
            except KeyError:
                abs_name = self.model._var_allprocs_prom2abs_list['input'][name][0]
                units = self.model._var_abs2meta[abs_name]['units']

        else:
            msg = 'Variable name "{}" not found.'
            raise KeyError(msg.format(name))

        return units

    def __setitem__(self, name, value):
        """
        Set an output/input variable.

        Parameters
        ----------
        name : str
            Promoted or relative variable name in the root system's namespace.
        value : float or ndarray or list
            value to set this variable to.
        """
        # Caching only needed if vectors aren't allocated yet.
        if self._setup_status == 1:
            self._initial_condition_cache[name] = value
        else:
            if name in self.model._outputs:
                self.model._outputs[name] = value
            elif name in self.model._inputs:
                self.model._inputs[name] = value
            else:
                msg = 'Variable name "{}" not found.'
                raise KeyError(msg.format(name))

    def set_val(self, name, value, units=None, indices=None):
        """
        Set an output/input variable.

        Function is used if you want to set a value using a different unit.

        Parameters
        ----------
        name : str
            Promoted or relative variable name in the root system's namespace.
        value : float or ndarray or list
            Value to set this variable to.
        units : str, optional
            Units that value is defined in.
        indices : int or list of ints or tuple of ints or int ndarray or Iterable or None, optional
            Indices or slice to set to specified value.
        """
        if units is not None:
            base_units = self._get_units(name)

            if base_units is None:
                msg = "Incompatible units for conversion: '{}' and '{}'."
                raise TypeError(msg.format(units, base_units))

            try:
                scale, offset = get_conversion(units, base_units)
            except TypeError:
                msg = "Incompatible units for conversion: '{}' and '{}'."
                raise TypeError(msg.format(units, base_units))

            value = (value + offset) * scale

        if indices is not None:
            self[name][indices] = value
        else:
            self[name] = value

    def _set_initial_conditions(self):
        """
        Set all initial conditions that have been saved in cache after setup.
        """
        for name, value in iteritems(self._initial_condition_cache):
            self[name] = value

        # Clean up cache
        self._initial_condition_cache = {}

    @property
    def root(self):
        """
        Provide 'root' property for backwards compatibility.

        Returns
        -------
        <Group>
            reference to the 'model' property.
        """
        warn_deprecation("The 'root' property provides backwards compatibility "
                         "with OpenMDAO <= 1.x ; use 'model' instead.")
        return self.model

    @root.setter
    def root(self, model):
        """
        Provide for setting the 'root' property for backwards compatibility.

        Parameters
        ----------
        model : <Group>
            reference to a <Group> to be assigned to the 'model' property.
        """
        warn_deprecation("The 'root' property provides backwards compatibility "
                         "with OpenMDAO <= 1.x ; use 'model' instead.")
        self.model = model

    def run_model(self):
        """
        Run the model by calling the root system's solve_nonlinear.

        Returns
        -------
        boolean
            Failure flag; True if failed to converge, False is successful.
        float
            relative error.
        float
            absolute error.
        """
        if self._mode is None:
            raise RuntimeError("The `setup` method must be called before `run_model`.")

        self.final_setup()
        self.model._clear_iprint()
        return self.model.run_solve_nonlinear()

    def run_driver(self):
        """
        Run the driver on the model.

        Returns
        -------
        boolean
            Failure flag; True if failed to converge, False is successful.
        """
        if self._mode is None:
            raise RuntimeError("The `setup` method must be called before `run_driver`.")

        self.final_setup()
        self.model._clear_iprint()
        with self.model._scaled_context_all():
            return self.driver.run()

    def run_once(self):
        """
        Backward compatible call for run_model.

        Returns
        -------
        boolean
            Failure flag; True if failed to converge, False is successful.
        float
            relative error.
        float
            absolute error.
        """
        warn_deprecation("The 'run_once' method provides backwards compatibility with "
                         "OpenMDAO <= 1.x ; use 'run_model' instead.")

        return self.run_model()

    def run(self):
        """
        Backward compatible call for run_driver.

        Returns
        -------
        boolean
            Failure flag; True if failed to converge, False is successful.
        """
        warn_deprecation("The 'run' method provides backwards compatibility with "
                         "OpenMDAO <= 1.x ; use 'run_driver' instead.")

        return self.run_driver()

    def cleanup(self):
        """
        Clean up resources prior to exit.
        """
        self.driver.cleanup()

    def setup(self, vector_class=None, check=False, logger=None, mode='rev',
              force_alloc_complex=False, distributed_vector_class=PETScVector,
              local_vector_class=DefaultVector):
        """
        Set up the model hierarchy.

        When `setup` is called, the model hierarchy is assembled, the processors are allocated
        (for MPI), and variables and connections are all assigned. This method traverses down
        the model hierarchy to call `setup` on each subsystem, and then traverses up te model
        hierarchy to call `configure` on each subsystem.

        Parameters
        ----------
        vector_class : type
            Reference to an actual <Vector> class; not an instance. This is deprecated. Use
            distributed_vector_class instead.
        check : boolean
            whether to run config check after setup is complete.
        logger : object
            Object for logging config checks if check is True.
        mode : string
            Derivatives calculation mode, 'fwd' for forward, and 'rev' for
            reverse (adjoint). Default is 'rev'.
        force_alloc_complex : bool
            Force allocation of imaginary part in nonlinear vectors. OpenMDAO can generally
            detect when you need to do this, but in some cases (e.g., complex step is used
            after a reconfiguration) you may need to set this to True.
        distributed_vector_class : type
            Reference to the <Vector> class or factory function used to instantiate vectors
            and associated transfers involved in interprocess communication.
        local_vector_class : type
            Reference to the <Vector> class or factory function used to instantiate vectors
            and associated transfers involved in intraprocess communication.

        Returns
        -------
        self : <Problem>
            this enables the user to instantiate and setup in one line.
        """
        model = self.model
        comm = self.comm

        if vector_class is not None:
            warn_deprecation("'vector_class' has been deprecated. Use "
                             "'distributed_vector_class' and/or 'local_vector_class' instead.")
            distributed_vector_class = vector_class

        # PETScVector is required for MPI
        if comm.size > 1:
            if PETScVector is None:
                raise ValueError("Attempting to run in parallel under MPI but PETScVector could not"
                                 "be imported.")
            elif distributed_vector_class is not PETScVector:
                raise ValueError("The `distributed_vector_class` argument must be `PETScVector` "
                                 "when running in parallel under MPI but '%s' was specified."
                                 % distributed_vector_class.__name__)

        if mode not in ['fwd', 'rev']:
            msg = "Unsupported mode: '%s'. Use either 'fwd' or 'rev'." % mode
            raise ValueError(msg)

        self._mode = mode

        model_comm = self.driver._setup_comm(comm)

        model._setup(model_comm, 'full', mode, distributed_vector_class, local_vector_class)

        # Cache all args for final setup.
        self._check = check
        self._logger = logger
        self._force_alloc_complex = force_alloc_complex

        self._setup_status = 1

        return self

    def final_setup(self):
        """
        Perform final setup phase on problem in preparation for run.

        This is the second phase of setup, and is done automatically at the start of `run_driver`
        and `run_model`. At the beginning of final_setup, we have a model hierarchy with defined
        variables, solvers, case_recorders, and derivative settings. During this phase, the vectors
        are created and populated, the drivers and solvers are initialized, and the recorders are
        started, and the rest of the framework is prepared for execution.
        """
        if self._setup_status < 2:
            self.model._final_setup(self.comm, 'full',
                                    force_alloc_complex=self._force_alloc_complex)

        self.driver._setup_driver(self)

        # Now that setup has been called, we can set the iprints.
        for items in self._solver_print_cache:
            self.set_solver_print(level=items[0], depth=items[1], type_=items[2])

        if self._check and self.comm.rank == 0:
            check_config(self, self._logger)

        if self._setup_status < 2:
            self._setup_status = 2
            self._set_initial_conditions()

        # check for post-setup hook
        if Problem._post_setup_func is not None:
            Problem._post_setup_func(self)

<<<<<<< HEAD
    def check_partials(self, out_stream=_DEFAULT_OUT_STREAM, comps=None, compact_print=False,
                       abs_err_tol=1e-6, rel_err_tol=1e-6,
=======
    def _all_components_provide_jacobians(self):
        """
        Are all components providing jacobians.

        Returns
        -------
        boolean
            True if all Components use jacobian-free linear operators; False otherwise.
        """
        for comp in self.model.system_iter(typ=Component, include_self=True):
            if comp.matrix_free:
                return False
        return True

    def check_partials(self, out_stream=_DEFAULT_OUT_STREAM, includes=None, excludes=None,
                       compact_print=False, abs_err_tol=1e-6, rel_err_tol=1e-6,
>>>>>>> fe48230b
                       method='fd', step=DEFAULT_FD_OPTIONS['step'],
                       form=DEFAULT_FD_OPTIONS['form'],
                       step_calc=DEFAULT_FD_OPTIONS['step_calc'],
                       force_dense=True, show_only_incorrect=False):
        """
        Check partial derivatives comprehensively for all components in your model.

        Parameters
        ----------
        out_stream : file-like object
            Where to send human readable output. By default it goes to stdout.
            Set to None to suppress.
        includes : None or list_like
            List of glob patterns for pathnames to include in the check. Default is None, which
            includes all components in the model.
        excludes : None or list_like
            List of glob patterns for pathnames to exclude from the check. Default is None, which
            excludes nothing.
        compact_print : bool
            Set to True to just print the essentials, one line per unknown-param pair.
        abs_err_tol : float
            Threshold value for absolute error.  Errors about this value will have a '*' displayed
            next to them in output, making them easy to search for. Default is 1.0E-6.
        rel_err_tol : float
            Threshold value for relative error.  Errors about this value will have a '*' displayed
            next to them in output, making them easy to search for. Note at times there may be a
            significant relative error due to a minor absolute error.  Default is 1.0E-6.
        method : str
            Method, 'fd' for finite difference or 'cs' for complex step. Default is 'fd'.
        step : float
            Step size for approximation. Default is the default value of step for the 'fd' method.
        form : string
            Form for finite difference, can be 'forward', 'backward', or 'central'. Default
            is the default value of step for the 'fd' method.
        step_calc : string
            Step type for finite difference, can be 'abs' for absolute', or 'rel' for
            relative. Default is the default value of step for the 'fd' method.
        force_dense : bool
            If True, analytic derivatives will be coerced into arrays. Default is True.
        show_only_incorrect : bool, optional
            Set to True if output should print only the subjacs found to be incorrect.

        Returns
        -------
        dict of dicts of dicts
            First key:
                is the component name;
            Second key:
                is the (output, input) tuple of strings;
            Third key:
                is one of ['rel error', 'abs error', 'magnitude', 'J_fd', 'J_fwd', 'J_rev'];

            For 'rel error', 'abs error', 'magnitude' the value is: A tuple containing norms for
                forward - fd, adjoint - fd, forward - adjoint.
            For 'J_fd', 'J_fwd', 'J_rev' the value is: A numpy array representing the computed
                Jacobian for the three different methods of computation.
        """
        if self._setup_status < 2:
            self.final_setup()

        model = self.model

        # TODO: Once we're tracking iteration counts, run the model if it has not been run before.

        all_comps = model.system_iter(typ=Component, include_self=True)
        includes = [includes] if isinstance(includes, str) else includes
        excludes = [excludes] if isinstance(excludes, str) else excludes

        comps = []
        for comp in all_comps:
            if isinstance(comp, IndepVarComp):
                continue

            name = comp.pathname

            # Process includes
            if includes is not None:
                for pattern in includes:
                    if fnmatchcase(name, pattern):
                        break
                else:
                    continue

            # Process excludes
            if excludes is not None:
                match = False
                for pattern in excludes:
                    if fnmatchcase(name, pattern):
                        match = True
                        break
                if match:
                    continue

            comps.append(comp)

        self.set_solver_print(level=0)

        # This is a defaultdict of (defaultdict of dicts).
        partials_data = defaultdict(lambda: defaultdict(dict))

        # Caching current point to restore after setups.
        input_cache = model._inputs._clone()
        output_cache = model._outputs._clone()

        # Keep track of derivative keys that are declared dependent so that we don't print them
        # unless they are in error.
        indep_key = {}

        # Analytic Jacobians
        for mode in ('fwd', 'rev'):
            model._inputs.set_vec(input_cache)
            model._outputs.set_vec(output_cache)
            # Make sure we're in a valid state
            model.run_apply_nonlinear()

            jac_key = 'J_' + mode

            for comp in comps:

                comp.run_linearize()

                explicit = isinstance(comp, ExplicitComponent)
                matrix_free = comp.matrix_free
                c_name = comp.pathname
                indep_key[c_name] = set()

                # TODO: Check deprecated deriv_options.

                with comp._unscaled_context():
                    subjacs = comp._jacobian._subjacs
                    if explicit:
                        comp._negate_jac(comp._jacobian)

                    of_list = list(comp._var_allprocs_prom2abs_list['output'].keys())
                    wrt_list = list(comp._var_allprocs_prom2abs_list['input'].keys())

                    # The only outputs in wrt should be implicit states.
                    if not explicit:
                        wrt_list.extend(of_list)

                    # Matrix-free components need to calculate their Jacobian by matrix-vector
                    # product.
                    if matrix_free:

                        dstate = comp._vectors['output']['linear']
                        if mode == 'fwd':
                            dinputs = comp._vectors['input']['linear']
                            doutputs = comp._vectors['residual']['linear']
                            in_list = wrt_list
                            out_list = of_list
                        else:
                            dinputs = comp._vectors['residual']['linear']
                            doutputs = comp._vectors['input']['linear']
                            in_list = of_list
                            out_list = wrt_list

                        for inp in in_list:
                            inp_abs = rel_name2abs_name(comp, inp)

                            try:
                                flat_view = dinputs._views_flat[inp_abs]
                            except KeyError:
                                # Implicit state
                                flat_view = dstate._views_flat[inp_abs]

                            n_in = len(flat_view)
                            for idx in range(n_in):

                                dinputs.set_const(0.0)
                                dstate.set_const(0.0)

                                # TODO - Sort out the minus sign difference.
                                perturb = 1.0 if not explicit else -1.0

                                # Dictionary access returns a scaler for 1d input, and we
                                # need a vector for clean code, so use _views_flat.
                                flat_view[idx] = perturb

                                # Matrix Vector Product
                                comp._apply_linear(None, ['linear'], _contains_all, mode)

                                for out in out_list:
                                    out_abs = rel_name2abs_name(comp, out)

                                    try:
                                        derivs = doutputs._views_flat[out_abs]
                                    except KeyError:
                                        # Implicit state
                                        derivs = dstate._views_flat[out_abs]

                                    if mode == 'fwd':
                                        key = out, inp
                                        deriv = partials_data[c_name][key]

                                        # Allocate first time
                                        if jac_key not in deriv:
                                            shape = (len(derivs), n_in)
                                            deriv[jac_key] = np.zeros(shape)

                                        deriv[jac_key][:, idx] = derivs

                                    else:
                                        key = inp, out
                                        deriv = partials_data[c_name][key]

                                        # Allocate first time
                                        if jac_key not in deriv:
                                            shape = (n_in, len(derivs))
                                            deriv[jac_key] = np.zeros(shape)

                                        deriv[jac_key][idx, :] = derivs

                    # These components already have a Jacobian with calculated derivatives.
                    else:

                        for rel_key in product(of_list, wrt_list):
                            abs_key = rel_key2abs_key(comp, rel_key)
                            of, wrt = abs_key

                            # No need to calculate partials; they are already stored
                            deriv_value = subjacs.get(abs_key)

                            # Testing for pairs that are not dependent so that we suppress printing
                            # them unless the fd is non zero. Note: subjacs_info is empty for
                            # undeclared partials, which is the default behavior now.
                            try:
                                if comp._jacobian._subjacs_info[abs_key][0]['dependent'] is False:
                                    indep_key[c_name].add(rel_key)
                            except KeyError:
                                indep_key[c_name].add(rel_key)

                            if deriv_value is None:
                                # Missing derivatives are assumed 0.
                                try:
                                    in_size = comp._var_abs2meta[wrt]['size']
                                except KeyError:
                                    in_size = comp._var_abs2meta[wrt]['size']

                                out_size = comp._var_abs2meta[of]['size']
                                deriv_value = np.zeros((out_size, in_size))

                            if force_dense:
                                if isinstance(deriv_value, list):
                                    try:
                                        in_size = comp._var_abs2meta[wrt]['size']
                                    except KeyError:
                                        in_size = comp._var_abs2meta[wrt]['size']
                                    out_size = comp._var_abs2meta[of]['size']
                                    tmp_value = np.zeros((out_size, in_size))
                                    jac_val, jac_i, jac_j = deriv_value
                                    # if a scalar value is provided (in declare_partials),
                                    # expand to the correct size array value for zipping
                                    if jac_val.size == 1:
                                        jac_val = jac_val * np.ones(jac_i.size)
                                    for i, j, val in zip(jac_i, jac_j, jac_val):
                                        tmp_value[i, j] += val
                                    deriv_value = tmp_value

                                elif sparse.issparse(deriv_value):
                                    deriv_value = deriv_value.todense()

                            partials_data[c_name][rel_key][jac_key] = deriv_value.copy()

                    if explicit:
                        comp._negate_jac(comp._jacobian)

        model._inputs.set_vec(input_cache)
        model._outputs.set_vec(output_cache)
        model.run_apply_nonlinear()

        # Finite Difference to calculate Jacobian
        jac_key = 'J_fd'
        alloc_complex = model._outputs._alloc_complex
        all_fd_options = {}
        for comp in comps:

            c_name = comp.pathname
            all_fd_options[c_name] = {}
            explicit = isinstance(comp, ExplicitComponent)

            approximations = {'fd': FiniteDifference(),
                              'cs': ComplexStep()}

            of = list(comp._var_allprocs_prom2abs_list['output'].keys())
            wrt = list(comp._var_allprocs_prom2abs_list['input'].keys())

            # The only outputs in wrt should be implicit states.
            if not explicit:
                wrt.extend(of)

            # Load up approximation objects with the requested settings.
            local_opts = comp._get_check_partial_options()
            for rel_key in product(of, wrt):
                abs_key = rel_key2abs_key(comp, rel_key)
                local_wrt = rel_key[1]

                # Determine if fd or cs.
                if local_wrt in local_opts:
                    local_method = local_opts[local_wrt]['method']
                    if local_method:
                        method = local_method

                fd_options = {'order': None,
                              'method': method}

                if method == 'cs':
                    if not alloc_complex:
                        msg = 'In order to check partials with complex step, you need to set ' + \
                            '"force_alloc_complex" to True during setup.'
                        raise RuntimeError(msg)

                    defaults = DEFAULT_CS_OPTIONS

                    fd_options['form'] = None
                    fd_options['step_calc'] = None

                elif method == 'fd':
                    defaults = DEFAULT_FD_OPTIONS

                    fd_options['form'] = form
                    fd_options['step_calc'] = step_calc

                if step:
                    fd_options['step'] = step
                else:
                    fd_options['step'] = defaults['step']

                # Precedence: component options > global options > defaults
                if local_wrt in local_opts:
                    for name in ['form', 'step', 'step_calc']:
                        value = local_opts[local_wrt][name]
                        if value is not None:
                            fd_options[name] = value

                all_fd_options[c_name][local_wrt] = fd_options

                approximations[fd_options['method']].add_approximation(abs_key, fd_options)

            approx_jac = {}
            for approximation in itervalues(approximations):
                approximation._init_approximations()

                # Peform the FD here.
                approximation.compute_approximations(comp, jac=approx_jac)

            for rel_key, partial in iteritems(approx_jac):
                abs_key = rel_key2abs_key(comp, rel_key)
                # Since all partials for outputs for explicit comps are declared, assume anything
                # missing is an input deriv.
                if explicit and abs_key[1] in comp._var_abs_names['input']:
                    partials_data[c_name][rel_key][jac_key] = -partial
                else:
                    partials_data[c_name][rel_key][jac_key] = partial

        # Conversion of defaultdict to dicts
        partials_data = {comp_name: dict(outer) for comp_name, outer in iteritems(partials_data)}

        if out_stream == _DEFAULT_OUT_STREAM:
            out_stream = sys.stdout

        _assemble_derivative_data(partials_data, rel_err_tol, abs_err_tol, out_stream,
                                  compact_print, comps, all_fd_options, indep_key=indep_key,
                                  all_comps_provide_jacs=not self.model.matrix_free,
                                  show_only_incorrect=show_only_incorrect)

        return partials_data

    def check_totals(self, of=None, wrt=None, out_stream=_DEFAULT_OUT_STREAM, compact_print=False,
                     driver_scaling=False, abs_err_tol=1e-6, rel_err_tol=1e-6,
                     method='fd', step=1e-6, form='forward', step_calc='abs'):
        """
        Check total derivatives for the model vs. finite difference.

        Parameters
        ----------
        of : list of variable name strings or None
            Variables whose derivatives will be computed. Default is None, which
            uses the driver's objectives and constraints.
        wrt : list of variable name strings or None
            Variables with respect to which the derivatives will be computed.
            Default is None, which uses the driver's desvars.
        out_stream : file-like object
            Where to send human readable output. By default it goes to stdout.
            Set to None to suppress.
        compact_print : bool
            Set to True to just print the essentials, one line per unknown-param pair.
        driver_scaling : bool
            Set to True to scale derivative values by the quantities specified when the desvars and
            responses were added. Default if False, which is unscaled.
        abs_err_tol : float
            Threshold value for absolute error.  Errors about this value will have a '*' displayed
            next to them in output, making them easy to search for. Default is 1.0E-6.
        rel_err_tol : float
            Threshold value for relative error.  Errors about this value will have a '*' displayed
            next to them in output, making them easy to search for. Note at times there may be a
            significant relative error due to a minor absolute error.  Default is 1.0E-6.
        method : str
            Method, 'fd' for finite difference or 'cs' for complex step. Default is 'fd'
        step : float
            Step size for approximation. Default is 1e-6.
        form : string
            Form for finite difference, can be 'forward', 'backward', or 'central'. Default
            'forward'.
        step_calc : string
            Step type for finite difference, can be 'abs' for absolute', or 'rel' for relative.
            Default is 'abs'.

        Returns
        -------
        Dict of Dicts of Tuples of Floats

            First key:
                is the (output, input) tuple of strings;
            Second key:
                is one of ['rel error', 'abs error', 'magnitude', 'fdstep'];

            For 'rel error', 'abs error', 'magnitude' the value is: A tuple containing norms for
                forward - fd, adjoint - fd, forward - adjoint.
        """
        model = self.model
        global_names = False

        # TODO: Once we're tracking iteration counts, run the model if it has not been run before.

        with self.model._scaled_context_all():

            # Calculate Total Derivatives
            total_info = _TotalJacInfo(self, of, wrt, False, return_format='flat_dict',
                                       driver_scaling=driver_scaling)
            Jcalc = total_info.compute_totals()

            # Approximate FD
            fd_args = {
                'step': step,
                'form': form,
                'step_calc': step_calc,
            }
            approx = model._owns_approx_jac
            model.approx_totals(method=method, step=step, form=form,
                                step_calc=step_calc if method is 'fd' else None)
            total_info = _TotalJacInfo(self, of, wrt, False, return_format='flat_dict', approx=True,
                                       driver_scaling=driver_scaling)
            Jfd = total_info.compute_totals_approx(initialize=True)

            # reset the _owns_approx_jac flag and the top level _jacobian attribute after
            # approximation is complete.
            if not approx:
                model._jacobian = None
                model._owns_approx_jac = False

        # Assemble and Return all metrics.
        data = {}
        data[''] = {}
        for key, val in iteritems(Jcalc):
            data[''][key] = {}
            data[''][key]['J_fwd'] = Jcalc[key]
            data[''][key]['J_fd'] = Jfd[key]
        fd_args['method'] = 'fd'

        if out_stream == _DEFAULT_OUT_STREAM:
            out_stream = sys.stdout

        _assemble_derivative_data(data, rel_err_tol, abs_err_tol, out_stream, compact_print,
                                  [model], {'': fd_args}, totals=True)
        return data['']

    def compute_totals(self, of=None, wrt=None, return_format='flat_dict', debug_print=False,
                       driver_scaling=False):
        """
        Compute derivatives of desired quantities with respect to desired inputs.

        Parameters
        ----------
        of : list of variable name strings or None
            Variables whose derivatives will be computed. Default is None, which
            uses the driver's objectives and constraints.
        wrt : list of variable name strings or None
            Variables with respect to which the derivatives will be computed.
            Default is None, which uses the driver's desvars.
        return_format : string
            Format to return the derivatives. Can be either 'dict' or 'flat_dict'.
            Default is a 'flat_dict', which returns them in a dictionary whose keys are
            tuples of form (of, wrt).
        debug_print : bool
            Set to True to print out some debug information during linear solve.
        driver_scaling : bool
            Set to True to scale derivative values by the quantities specified when the desvars and
            responses were added. Default if False, which is unscaled.

        Returns
        -------
        derivs : object
            Derivatives in form requested by 'return_format'.
        """
        if self._setup_status < 2:
            self.final_setup()

        with self.model._scaled_context_all():
            if self.model._owns_approx_jac:
                total_info = _TotalJacInfo(self, of, wrt, False, return_format,
                                           approx=True, driver_scaling=driver_scaling)
                return total_info.compute_totals_approx(initialize=True)
            else:
                total_info = _TotalJacInfo(self, of, wrt, False, return_format,
                                           debug_print=debug_print, driver_scaling=driver_scaling)
                return total_info.compute_totals()

    def set_solver_print(self, level=2, depth=1e99, type_='all'):
        """
        Control printing for solvers and subsolvers in the model.

        Parameters
        ----------
        level : int
            iprint level. Set to 2 to print residuals each iteration; set to 1
            to print just the iteration totals; set to 0 to disable all printing
            except for failures, and set to -1 to disable all printing including failures.
        depth : int
            How deep to recurse. For example, you can set this to 0 if you only want
            to print the top level linear and nonlinear solver messages. Default
            prints everything.
        type_ : str
            Type of solver to set: 'LN' for linear, 'NL' for nonlinear, or 'all' for all.
        """
        if (level, depth, type_) not in self._solver_print_cache:
            self._solver_print_cache.append((level, depth, type_))

        self.model._set_solver_print(level=level, depth=depth, type_=type_)

    def list_problem_vars(self,
                          show_promoted_name=True,
                          print_arrays=False,
                          desvar_opts=[],
                          cons_opts=[],
                          objs_opts=[],
                          ):
        """
        Print all design variables and responses (objectives and constraints).

        Parameters
        ----------
        show_promoted_name : bool
            If True, then show the promoted names of the variables.
        print_arrays : bool, optional
            When False, in the columnar display, just display norm of any ndarrays with size > 1.
            The norm is surrounded by vertical bars to indicate that it is a norm.
            When True, also display full values of the ndarray below the row. Format is affected
            by the values set with numpy.set_printoptions
            Default is False.
        desvar_opts : list of str
            List of optional columns to be displayed in the desvars table.
            Allowed values are:
            ['lower', 'upper', 'ref', 'ref0', 'indices', 'adder', 'scaler', 'parallel_deriv_color',
            'vectorize_derivs', 'simul_coloring', 'cache_linear_solution']
        cons_opts : list of str
            List of optional columns to be displayed in the cons table.
            Allowed values are:
            ['lower', 'upper', 'equals', 'ref', 'ref0', 'indices', 'index', 'adder', 'scaler',
            'linear', 'parallel_deriv_color', 'vectorize_derivs', 'simul_coloring', 'simul_map',
            'cache_linear_solution']
        objs_opts : list of str
            List of optional columns to be displayed in the objs table.
            Allowed values are:
            ['ref', 'ref0', 'indices', 'adder', 'scaler',
            'parallel_deriv_color', 'vectorize_derivs', 'simul_deriv_color', 'simul_map',
            'cache_linear_solution']

        """
        default_col_names = ['name', 'value', 'size']

        # Design vars
        desvars = self.model.get_design_vars()
        header = "Design Variables"
        col_names = default_col_names + desvar_opts
        self._write_var_info_table(header, col_names, desvars,
                                   show_promoted_name=show_promoted_name,
                                   print_arrays=print_arrays,
                                   col_spacing=2)

        # Constraints
        cons = self.model.get_constraints()
        header = "Constraints"
        col_names = default_col_names + cons_opts
        self._write_var_info_table(header, col_names, cons, show_promoted_name=show_promoted_name,
                                   print_arrays=print_arrays,
                                   col_spacing=2)

        objs = self.model.get_objectives()
        header = "Objectives"
        col_names = default_col_names + objs_opts
        self._write_var_info_table(header, col_names, objs, show_promoted_name=show_promoted_name,
                                   print_arrays=print_arrays,
                                   col_spacing=2)

    def _write_var_info_table(self, header, col_names, vars, print_arrays=False,
                              show_promoted_name=True, col_spacing=1):
        """
        Write a table of information for the data in vars.

        Parameters
        ----------
        header : str
            The header line for the table.
        col_names : list of str
            List of column labels.
        vars : OrderedDict
            Keys are variable names and values are metadata for the variables.
        print_arrays : bool, optional
            When False, in the columnar display, just display norm of any ndarrays with size > 1.
            The norm is surrounded by vertical bars to indicate that it is a norm.
            When True, also display full values of the ndarray below the row. Format is affected
            by the values set with numpy.set_printoptions
            Default is False.
        show_promoted_name : bool
            If True, then show the promoted names of the variables.
        col_spacing : int
            Number of spaces between columns in the table.
        """
        abs2prom = self.model._var_abs2prom

        # Get the values for all the elements in the tables
        rows = []
        for name, meta in iteritems(vars):
            row = {}
            for col_name in col_names:
                if col_name == 'name':
                    if show_promoted_name:
                        row[col_name] = name
                    else:
                        if name in abs2prom['input']:
                            row[col_name] = abs2prom['input'][name]
                        else:
                            row[col_name] = abs2prom['output'][name]
                elif col_name == 'value':
                    row[col_name] = self[name]
                else:
                    row[col_name] = meta[col_name]
            rows.append(row)

        col_space = ' ' * col_spacing
        print("-" * len(header))
        print(header)
        print("-" * len(header))

        # loop through the rows finding the max widths
        max_width = {}
        for col_name in col_names:
            max_width[col_name] = len(col_name)
        for row in rows:
            for col_name in col_names:
                cell = row[col_name]
                if isinstance(cell, np.ndarray) and cell.size > 1:
                    out = '|{}|'.format(str(np.linalg.norm(cell)))
                else:
                    out = str(cell)
                max_width[col_name] = max(len(out), max_width[col_name])

        # print col headers
        header_div = ''
        header_col_names = ''
        for col_name in col_names:
            header_div += '-' * max_width[col_name] + col_space
            header_col_names += pad_name(col_name, max_width[col_name], quotes=False) + col_space
        print(header_col_names)
        print(header_div[:-1])

        # print rows with var info
        for row in rows:
            have_array_values = []  # keep track of which values are arrays
            row_string = ''
            for col_name in col_names:
                cell = row[col_name]
                if isinstance(cell, np.ndarray) and cell.size > 1:
                    out = '|{}|'.format(str(np.linalg.norm(cell)))
                    have_array_values.append(col_name)
                else:
                    out = str(cell)
                row_string += pad_name(out, max_width[col_name], quotes=False) + col_space
            print(row_string)

            if print_arrays:
                left_column_width = max_width['name']
                for col_name in have_array_values:
                    print("{}{}:".format((left_column_width + col_spacing) * ' ', col_name))
                    cell = row[col_name]
                    out_str = str(cell)
                    indented_lines = [(left_column_width + col_spacing) * ' ' +
                                      s for s in out_str.splitlines()]
                    print('\n'.join(indented_lines) + '\n')

        print()

    def load_case(self, case):
        """
        Pull all input and output variables from a case into the model.

        Parameters
        ----------
        case : Case object
            A Case from a CaseRecorder file.
        """
        inputs = case.inputs._values if case.inputs is not None else None
        for name, val in zip(inputs.dtype.names, inputs):
            if name not in self.model._var_abs_names['input']:
                raise KeyError("Input variable, '{}', recorded in the case is not "
                               "found in the model".format(name))
            self[name] = val

        outputs = case.outputs._values if case.outputs is not None else None
        for name, val in zip(outputs.dtype.names, outputs):
            if name not in self.model._var_abs_names['output']:
                raise KeyError("Output variable, '{}', recorded in the case is not "
                               "found in the model".format(name))
            self[name] = val

        return


def _assemble_derivative_data(derivative_data, rel_error_tol, abs_error_tol, out_stream,
                              compact_print, system_list, global_options, totals=False,
                              indep_key=None, all_comps_provide_jacs=False,
                              show_only_incorrect=False):
    """
    Compute the relative and absolute errors in the given derivatives and print to the out_stream.

    Parameters
    ----------
    derivative_data : dict
        Dictionary containing derivative information keyed by system name.
    rel_error_tol : float
        Relative error tolerance.
    abs_error_tol : float
        Absolute error tolerance.
    out_stream : file-like object
            Where to send human readable output.
            Set to None to suppress.
    compact_print : bool
        If results should be printed verbosely or in a table.
    system_list : Iterable
        The systems (in the proper order) that were checked.0
    global_options : dict
        Dictionary containing the options for the approximation.
    totals : bool
        Set to True if we are doing check_totals to skip a bunch of stuff.
    indep_key : dict of sets, optional
        Keyed by component name, contains the of/wrt keys that are declared not dependent.
    all_comps_provide_jacs : bool, optional
        Set to True if all components provide a Jacobian (are not matrix-free).
    show_only_incorrect : bool, optional
        Set to True if output should print only the subjacs found to be incorrect.
    """
    nan = float('nan')
    suppress_output = out_stream is None

    if compact_print:
        if totals:
            deriv_line = "{0} wrt {1} | {2:.4e} | {3:.4e} | {4:.4e} | {5:.4e}"
        else:
            if not all_comps_provide_jacs:
                deriv_line = "{0} wrt {1} | {2:.4e} | {3} | {4:.4e} | {5:.4e} | {6} | {7}" \
                             " | {8:.4e} | {9} | {10}"
            else:
                deriv_line = "{0} wrt {1} | {2:.4e} | {3:.4e} | {4:.4e} | {5:.4e}"

    # Keep track of the worst subjac in terms of relative error for fwd and rev
    if not suppress_output and compact_print and not totals:
        worst_subjac_rel_err = 0.0
        worst_subjac = None

    if not suppress_output and not totals and show_only_incorrect:
        out_stream.write('\n** Only writing information about components with '
                         'incorrect Jacobians **\n\n')

    for system in system_list:

        sys_name = system.pathname
        sys_class_name = type(system).__name__

        # Match header to appropriate type.
        if isinstance(system, Component):
            sys_type = 'Component'
        elif isinstance(system, Group):
            sys_type = 'Group'
        else:
            sys_type = type(system).__name__

        derivatives = derivative_data[sys_name]

        if totals:
            sys_name = 'Full Model'

        # Sorted keys ensures deterministic ordering
        sorted_keys = sorted(iterkeys(derivatives))

        if not suppress_output:
            # Need to capture the output of a component's derivative
            # info so that it can be used if that component is the
            # worst subjac. That info is printed at the bottom of all the output
            out_buffer = cStringIO()
            num_bad_jacs = 0  # Keep track of number of bad derivative values for each component
            if out_stream:
                header_str = '-' * (len(sys_name) + len(sys_type) + len(sys_class_name) + 5) + '\n'
                out_buffer.write(header_str)
                out_buffer.write("{}: {} '{}'".format(sys_type, sys_class_name, sys_name) + '\n')
                out_buffer.write(header_str)

            if compact_print:
                # Error Header
                if totals:
                    header = "{0} wrt {1} | {2} | {3} | {4} | {5}"\
                        .format(
                            pad_name('<output>', 30, quotes=True),
                            pad_name('<variable>', 30, quotes=True),
                            pad_name('calc mag.'),
                            pad_name('check mag.'),
                            pad_name('a(cal-chk)'),
                            pad_name('r(cal-chk)'),
                        )
                else:
                    max_width_of = len("'<output>'")
                    max_width_wrt = len("'<variable>'")
                    for of, wrt in sorted_keys:
                        max_width_of = max(max_width_of, len(of) + 2)  # 2 to include quotes
                        max_width_wrt = max(max_width_wrt, len(wrt) + 2)

                    if not all_comps_provide_jacs:
                        header = \
                            "{0} wrt {1} | {2} | {3} | {4} | {5} | {6} | {7} | {8} | {9} | {10}" \
                            .format(
                                pad_name('<output>', max_width_of, quotes=True),
                                pad_name('<variable>', max_width_wrt, quotes=True),
                                pad_name('fwd mag.'),
                                pad_name('rev mag.'),
                                pad_name('check mag.'),
                                pad_name('a(fwd-chk)'),
                                pad_name('a(rev-chk)'),
                                pad_name('a(fwd-rev)'),
                                pad_name('r(fwd-chk)'),
                                pad_name('r(rev-chk)'),
                                pad_name('r(fwd-rev)')
                            )
                    else:
                        header = "{0} wrt {1} | {2} | {3} | {4} | {5}"\
                            .format(
                                pad_name('<output>', max_width_of, quotes=True),
                                pad_name('<variable>', max_width_wrt, quotes=True),
                                pad_name('fwd mag.'),
                                pad_name('check mag.'),
                                pad_name('a(fwd-chk)'),
                                pad_name('r(fwd-chk)'),
                            )
                if out_stream:
                    out_buffer.write(header + '\n')
                    out_buffer.write('-' * len(header) + '\n' + '\n')

        for of, wrt in sorted_keys:

            derivative_info = derivatives[of, wrt]
            forward = derivative_info['J_fwd']
            if not totals:
                reverse = derivative_info.get('J_rev')
            fd = derivative_info['J_fd']

            fwd_error = np.linalg.norm(forward - fd)
            if totals:
                rev_error = fwd_rev_error = None
            else:
                rev_error = np.linalg.norm(reverse - fd)
                fwd_rev_error = np.linalg.norm(forward - reverse)

            fwd_norm = np.linalg.norm(forward)
            if totals:
                rev_norm = None
            else:
                rev_norm = np.linalg.norm(reverse)
            fd_norm = np.linalg.norm(fd)

            derivative_info['abs error'] = abs_err = ErrorTuple(fwd_error, rev_error, fwd_rev_error)
            derivative_info['magnitude'] = magnitude = MagnitudeTuple(fwd_norm, rev_norm, fd_norm)

            if fd_norm == 0.:
                derivative_info['rel error'] = rel_err = ErrorTuple(nan, nan, nan)
            else:
                if totals:
                    derivative_info['rel error'] = rel_err = ErrorTuple(fwd_error / fd_norm,
                                                                        nan,
                                                                        nan)
                else:
                    derivative_info['rel error'] = rel_err = ErrorTuple(fwd_error / fd_norm,
                                                                        rev_error / fd_norm,
                                                                        fwd_rev_error / fd_norm)

            # Skip printing the dependent keys if the derivatives are fine.
            if indep_key is not None:
                rel_key = (of, wrt)
                if rel_key in indep_key[sys_name] and fd_norm < abs_error_tol:
                    del derivative_data[sys_name][rel_key]
                    continue

            if not suppress_output:
                if compact_print:
                    if totals:
                        if out_stream:
                            out_stream.write(deriv_line.format(
                                pad_name(of, 30, quotes=True),
                                pad_name(wrt, 30, quotes=True),
                                magnitude.forward,
                                magnitude.fd,
                                abs_err.forward,
                                rel_err.forward,
                            ) + '\n')
                    else:
                        error_string = ''
                        for error in abs_err:
                            if not np.isnan(error) and error >= abs_error_tol:
                                error_string += ' >ABS_TOL'
                                break

                        # See if this component has the greater
                        # error in the derivative computation
                        # compared to the other components so far
                        is_worst_subjac = False
                        for i, error in enumerate(rel_err):
                            if not np.isnan(error):
                                #  only 1st and 2d errs
                                if i < 2 and error > worst_subjac_rel_err:
                                    worst_subjac_rel_err = error
                                    worst_subjac = (sys_type, sys_class_name, sys_name)
                                    is_worst_subjac = True
                            if not np.isnan(error) and error >= rel_error_tol:
                                error_string += ' >REL_TOL'
                                break

                        if error_string:  # Any error string indicates that at least one of the
                                            # derivative calcs is greater than the rel tolerance
                            num_bad_jacs += 1

                        if out_stream:
                            if not all_comps_provide_jacs:
                                deriv_info_line = \
                                    deriv_line.format(
                                        pad_name(of, max_width_of, quotes=True),
                                        pad_name(wrt, max_width_wrt, quotes=True),
                                        magnitude.forward,
                                        _format_if_not_matrix_free(
                                            system.matrix_free, magnitude.reverse),
                                        magnitude.fd,
                                        abs_err.forward,
                                        _format_if_not_matrix_free(system.matrix_free,
                                                                   abs_err.reverse),
                                        _format_if_not_matrix_free(
                                            system.matrix_free, abs_err.forward_reverse),
                                        rel_err.forward,
                                        _format_if_not_matrix_free(system.matrix_free,
                                                                   rel_err.reverse),
                                        _format_if_not_matrix_free(
                                            system.matrix_free, rel_err.forward_reverse),
                                    )
                            else:
                                deriv_info_line = \
                                    deriv_line.format(
                                        pad_name(of, max_width_of, quotes=True),
                                        pad_name(wrt, max_width_wrt, quotes=True),
                                        magnitude.forward,
                                        magnitude.fd,
                                        abs_err.forward,
                                        rel_err.forward,
                                    )
                            if not show_only_incorrect or error_string:
                                out_buffer.write(deriv_info_line + error_string + '\n')

                            if is_worst_subjac:
                                worst_subjac_line = deriv_info_line
                else:  # not compact print

                    if totals:
                        fd_desc = "{}:{}".format(global_options['']['method'],
                                                 global_options['']['form'])

                    else:
                        fd_desc = "{}:{}".format(global_options[sys_name][wrt]['method'],
                                                 global_options[sys_name][wrt]['form'])

                    # Magnitudes
                    if out_stream:
                        out_buffer.write("  {}: '{}' wrt '{}'".format(sys_name, of, wrt) + '\n')
                        out_buffer.write('    Forward Magnitude : {:.6e}'.format(magnitude.forward)
                                         + '\n')
                    if not totals and system.matrix_free:
                        txt = '    Reverse Magnitude : {:.6e}'
                        if out_stream:
                            out_buffer.write(txt.format(magnitude.reverse) + '\n')
                    if out_stream:
                        out_buffer.write('         Fd Magnitude : {:.6e} ({})'.format(magnitude.fd,
                                         fd_desc) + '\n')
                    # Absolute Errors
                    if totals or not system.matrix_free:
                        error_descs = ('(Jfor  - Jfd) ', )
                    else:
                        error_descs = ('(Jfor  - Jfd) ', '(Jrev  - Jfd) ', '(Jfor  - Jrev)')
                    for error, desc in zip(abs_err, error_descs):
                        error_str = _format_error(error, abs_error_tol)
                        if error_str.endswith('*'):
                            num_bad_jacs += 1
                        if out_stream:
                            out_buffer.write('    Absolute Error {}: {}'.format(desc, error_str) +
                                             '\n')
                    if out_stream:
                        out_buffer.write('\n')

                    # Relative Errors
                    for error, desc in zip(rel_err, error_descs):
                        error_str = _format_error(error, rel_error_tol)
                        if error_str.endswith('*'):
                            num_bad_jacs += 1
                        if out_stream:
                            out_buffer.write('    Relative Error {}: {}'.format(desc, error_str) +
                                             '\n')

                    if out_stream:
                        out_buffer.write('\n')

                    # Raw Derivatives
                    if out_stream:
                        out_buffer.write('    Raw Forward Derivative (Jfor)\n')
                        out_buffer.write(str(forward) + '\n')
                        out_buffer.write('\n')

                    if not totals and system.matrix_free:
                        if out_stream:
                            out_buffer.write('    Raw Reverse Derivative (Jfor)\n')
                            out_buffer.write(str(reverse) + '\n')
                            out_buffer.write('\n')

                    if out_stream:
                        out_buffer.write('    Raw FD Derivative (Jfd)\n')
                        out_buffer.write(str(fd) + '\n')
                        out_buffer.write('\n')

                    if out_stream:
                        out_buffer.write(' -' * 30 + '\n')

                # End of if compact print if/else
            # End of if not suppress_output
        # End of for of, wrt in sorted_keys

        if not show_only_incorrect or num_bad_jacs:
            if out_stream and not suppress_output:
                out_stream.write(out_buffer.getvalue())

    # End of for system in system_list

    if not suppress_output and compact_print and not totals:
        if worst_subjac:
            worst_subjac_header = \
                "Sub Jacobian with Largest Relative Error: {1} '{2}'".format(*worst_subjac)
            out_stream.write('\n' + '#' * len(worst_subjac_header) + '\n')
            out_stream.write("{}\n".format(worst_subjac_header))
            out_stream.write('#' * len(worst_subjac_header) + '\n')
            out_stream.write(header + '\n')
            out_stream.write('-' * len(header) + '\n')
            out_stream.write(worst_subjac_line + '\n')


def _format_if_not_matrix_free(matrix_free, val):
    """
    Return string to represent deriv check value in compact display.

    Parameters
    ----------
    matrix_free : bool
        If True, then the associated Component is matrix-free.
    val : float
        The deriv check value.

    Returns
    -------
    str
        String which is the actual value if matrix-free, otherwise 'n/a'
    """
    if matrix_free:
        return '{0:.4e}'.format(val)
    else:
        return pad_name('n/a')


def _format_error(error, tol):
    """
    Format the error, flagging if necessary.

    Parameters
    ----------
    error : float
        The absolute or relative error.
    tol : float
        Tolerance above which errors are flagged

    Returns
    -------
    str
        Formatted and possibly flagged error.
    """
    if np.isnan(error) or error < tol:
        return '{:.6e}'.format(error)
    return '{:.6e} *'.format(error)<|MERGE_RESOLUTION|>--- conflicted
+++ resolved
@@ -602,27 +602,8 @@
         if Problem._post_setup_func is not None:
             Problem._post_setup_func(self)
 
-<<<<<<< HEAD
-    def check_partials(self, out_stream=_DEFAULT_OUT_STREAM, comps=None, compact_print=False,
-                       abs_err_tol=1e-6, rel_err_tol=1e-6,
-=======
-    def _all_components_provide_jacobians(self):
-        """
-        Are all components providing jacobians.
-
-        Returns
-        -------
-        boolean
-            True if all Components use jacobian-free linear operators; False otherwise.
-        """
-        for comp in self.model.system_iter(typ=Component, include_self=True):
-            if comp.matrix_free:
-                return False
-        return True
-
     def check_partials(self, out_stream=_DEFAULT_OUT_STREAM, includes=None, excludes=None,
                        compact_print=False, abs_err_tol=1e-6, rel_err_tol=1e-6,
->>>>>>> fe48230b
                        method='fd', step=DEFAULT_FD_OPTIONS['step'],
                        form=DEFAULT_FD_OPTIONS['form'],
                        step_calc=DEFAULT_FD_OPTIONS['step_calc'],
