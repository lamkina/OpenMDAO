--- conflicted
+++ resolved
@@ -677,7 +677,7 @@
                 'step_calc': step_calc,
             }
             model.approx_total_derivs(method=method, **fd_args)
-            Jfd = self._compute_total_derivs(of=of, wrt=wrt, global_names=global_names)
+            Jfd = self._compute_total_derivs_approx(of=of, wrt=wrt, global_names=global_names)
 
         # Assemble and Return all metrics.
         data = {}
@@ -749,6 +749,7 @@
         derivs : object
             Derivatives in form requested by 'return_format'.
         """
+        recording_iteration_stack.append(('_compute_total_derivs', 0))
         model = self.model
         mode = self._mode
         vec_dinput = model._vectors['input']
@@ -795,7 +796,8 @@
         # Re-initialize so that it is clean.
         if model._approx_schemes:
             method = list(model._approx_schemes.keys())[0]
-            model.approx_total_derivs(method=method)
+            kwargs = model._owns_approx_jac_meta
+            model.approx_total_derivs(method=method, **kwargs)
         else:
             model.approx_total_derivs(method='fd')
 
@@ -832,6 +834,7 @@
             msg = "Unsupported return format '%s." % return_format
             raise NotImplementedError(msg)
 
+        recording_iteration_stack.pop()
         return totals
 
     def _get_voi_info(self, vois, inp2rhs_name, input_vec, output_vec, input_vois):
@@ -1109,49 +1112,6 @@
             input_vois = self.driver._responses
             output_vois = self.driver._designvars
 
-<<<<<<< HEAD
-=======
-        # Solve for derivs with the approximation_scheme.
-        # This cuts out the middleman by grabbing the Jacobian directly after linearization.
-        if approx:
-
-            # Re-initialize so that it is clean.
-            if model._approx_schemes:
-                method = list(model._approx_schemes.keys())[0]
-                kwargs = model._owns_approx_jac_meta
-                model.approx_total_derivs(method=method, **kwargs)
-            else:
-                model.approx_total_derivs(method='fd')
-
-            # Initialization based on driver (or user) -requested "of" and "wrt".
-            if not model._owns_approx_jac or model._owns_approx_of != set(of) \
-               or model._owns_approx_wrt != set(wrt):
-                model._owns_approx_of = set(of)
-                model._owns_approx_wrt = set(wrt)
-
-            model._setup_jacobians(recurse=False)
-
-            model._linearize()
-            approx_jac = model._jacobian._subjacs
-
-            if return_format == 'flat_dict':
-                for icount, input_name in enumerate(input_list):
-                    for ocount, output_name in enumerate(output_list):
-                        okey = old_output_list[ocount]
-                        ikey = old_input_list[icount]
-                        totals[okey, ikey] = -approx_jac[output_name, input_name]
-
-            elif return_format == 'dict':
-                for icount, input_name in enumerate(input_list):
-                    for ocount, output_name in enumerate(output_list):
-                        okey = old_output_list[ocount]
-                        ikey = old_input_list[icount]
-                        totals[okey][ikey] = -approx_jac[output_name, input_name]
-
-            recording_iteration_stack.pop()
-            return totals
-
->>>>>>> f89960c5
         # Solve for derivs using linear solver.
 
         # this maps either an rhs_group to a list of tuples of (absname, oldname)
