"""
Interpolate using am Akima spline.

Based on NPSS implementation, with improvements from Andrew Ning (BYU).
"""
<<<<<<< HEAD
from __future__ import division, print_function, absolute_import
=======
from six.moves import range
>>>>>>> 5f166b57

import numpy as np

from openmdao.components.interp_util.interp_algorithm import InterpAlgorithm
from openmdao.utils.array_utils import abs_complex, dv_abs_complex


def abs_smooth_complex(x, delta_x):
    """
    Compute the absolute value of a complex-stepped vector.

    Rather than taking a Euclidian norm, simply negate the values that are less than zero.

    Parameters
    ----------
    x : ndarray
        Input array.
    delta_x : float
        Half width of the rounded section.

    Returns
    -------
    ndarray
        Complex-step absolute value of the array.
    """
    y = x**2 / (2.0 * delta_x) + delta_x / 2.0
    idx_neg = np.where(x <= -delta_x)
    idx_pos = np.where(x >= delta_x)
    y[idx_neg] = -x[idx_neg]
    y[idx_pos] = x[idx_pos]
    return y


def dv_abs_smooth_complex(x, x_deriv, delta_x):
    """
    Apply the complex-step derivative of the absolute value function.

    Parameters
    ----------
    x : ndarray
        Input array, used for determining which elements to negate.
    x_deriv : ndarray
        Incoming partial derivative array, may have one additional dimension.
    delta_x : float
        Half width of the rounded section.

    Returns
    -------
    ndarray
        Absolute value applied to x_deriv.
    """
    # Special case when x is (1, ) and x_deriv is (1, n).
    if len(x_deriv.shape) == 1:
        if x[0] >= delta_x:
            return x, x_deriv
        elif x[0] <= -delta_x:
            return -x, -x_deriv
        else:
            return 0.5 * (x[0]**2 / delta_x + delta_x), x[0] * x_deriv / delta_x

    y_deriv = x * x_deriv / delta_x
    y = 0.5 * (x[0]**2 / delta_x + delta_x)
    idx_neg = np.where(x <= -delta_x)
    idx_pos = np.where(x >= delta_x)

    y_deriv[idx_neg] = -x_deriv[idx_neg]
    y_deriv[idx_pos] = x_deriv[idx_pos]
    y[idx_neg] = -x[idx_neg]
    y[idx_pos] = x[idx_pos]

    return y, y_deriv


class InterpAkima(InterpAlgorithm):
    """
    Interpolate using an Akima polynomial.
    """

    def __init__(self, grid, values, interp, **kwargs):
        """
        Initialize table and subtables.

        Parameters
        ----------
        grid : tuple(ndarray)
            Tuple containing x grid locations for this dimension and all subtable dimensions.
        values : ndarray
            Array containing the table values for all dimensions.
        interp : class
            Interpolation class to be used for subsequent table dimensions.
        **kwargs : dict
            Interpolator-specific options to pass onward.
        """
        super(InterpAkima, self).__init__(grid, values, interp, **kwargs)
        self.k = 4
        self._name = 'akima'

    def initialize(self):
        """
        Declare options.
        """
        self.options.declare('delta_x', default=0.,
                             desc="half-width of the smoothing interval added in the valley of "
                             "absolute-value function. This allows the derivatives with respect to"
                             " the data points (dydxpt, dydypt) to also be C1 continuous. Set "
                             "parameter to 0 to get the original Akima function (but only if you "
                             "don't need dydxpt, dydypt")
        self.options.declare('eps', default=1e-30,
                             desc='Value that triggers division-by-zero safeguard.')

    def interpolate(self, x, idx, slice_idx):
        """
        Compute the interpolated value over this grid dimension.

        Parameters
        ----------
        x : ndarray
            The coordinates to sample the gridded data at. First array element is the point to
            interpolate here. Remaining elements are interpolated on sub tables.
        idx : integer
            Interval index for x.
        slice_idx : List of <slice>
            Slice object containing indices of data points requested by parent interpolating
            tables.

        Returns
        -------
        ndarray
            Interpolated values.
        ndarray
            Derivative of interpolated values with respect to this independent and child
            independents.
        ndarray
            Derivative of interpolated values with respect to values for this and subsequent table
            dimensions.
        ndarray
            Derivative of interpolated values with respect to grid for this and subsequent table
            dimensions.
        """
        grid = self.grid
        subtable = self.subtable
        eps = self.options['eps']
        delta_x = self.options['delta_x']
        nx = len(x)

        # Complex Step
        if self.values.dtype == np.complex:
            dtype = self.values.dtype
        else:
            dtype = x.dtype

        c = 0.0
        d = 0.0
        m1 = 0.0
        m2 = 0.0
        m4 = 0.0
        m5 = 0.0
        extrap = 0
        deriv_dv = None

        # Check for extrapolation conditions. if off upper end of table (idx = ient-1)
        # reset idx to interval lower bracket (ient-2). if off lower end of table
        # (idx = 0) interval lower bracket already set but need to check if independent
        # variable is < first value in independent array
        ngrid = len(grid)
        if idx == ngrid - 1:
            idx = ngrid - 2
            extrap = 1
        elif idx == 0 and x[0] < grid[0]:
            extrap = -1

        if idx >= 2:
            low_idx = idx - 2
        elif idx == 1:
            low_idx = idx - 1
        else:
            low_idx = idx

        if idx < ngrid - 3:
            high_idx = idx + 4
        elif idx == ngrid - 3:
            high_idx = idx + 3
        else:
            high_idx = idx + 2

        if subtable is not None:
            # Interpolate between values that come from interpolating the subtables in the
            # subsequent dimensions.

            slice_idx.append(slice(low_idx, high_idx))

            tshape = self.values[tuple(slice_idx)].shape
            nshape = list(tshape[:-nx])
            nshape.append(nx)
            deriv_dx = np.empty(tuple(nshape), dtype=x.dtype)

            subval, subderiv, deriv_dv, _ = subtable.evaluate(x[1:], slice_idx=slice_idx)
            if deriv_dv is not None:
                self._full_slice = subtable._full_slice

            j = 0
            if idx >= 2:
                val1 = subval[..., j]
                dval1 = subderiv[..., j, :]
                if self._compute_d_dvalues:
                    dval1_dv = deriv_dv[..., j, :]
                j += 1
            if idx >= 1:
                val2 = subval[..., j]
                dval2 = subderiv[..., j, :]
                if self._compute_d_dvalues:
                    dval2_dv = deriv_dv[..., j, :]
                j += 1
            val3 = subval[..., j]
            val4 = subval[..., j + 1]
            dval3 = subderiv[..., j, :]
            dval4 = subderiv[..., j + 1, :]
            if self._compute_d_dvalues:
                dval3_dv = deriv_dv[..., j, :]
                dval4_dv = deriv_dv[..., j + 1, :]

            j += 2
            if idx < ngrid - 2:
                val5 = subval[..., j]
                dval5 = subderiv[..., j, :]
                if self._compute_d_dvalues:
                    dval5_dv = deriv_dv[..., j, :]
                j += 1
            if idx < ngrid - 3:
                val6 = subval[..., j]
                dval6 = subderiv[..., j, :]
                if self._compute_d_dvalues:
                    dval6_dv = deriv_dv[..., j, :]
                j += 1

        else:
            values = self.values[tuple(slice_idx)]

            nshape = list(values.shape[:-1])
            nshape.append(1)
            deriv_dx = np.empty(tuple(nshape), dtype=dtype)
            if self._compute_d_dvalues:
                n_this = high_idx - low_idx
                nshape = list(values.shape[:-1])
                nshape.append(n_this)
                n_flat = np.prod(nshape)
                deriv_dv = np.eye(n_flat, dtype=dtype)

                new_shape = []
                new_shape.extend(nshape)
                new_shape.append(n_flat)
                deriv_dv = deriv_dv.reshape(new_shape)

                slice_idx.append(slice(low_idx, high_idx))
                self._full_slice = slice_idx

            j = 0
            if idx >= 2:
                val1 = values[..., idx - 2]
                if self._compute_d_dvalues:
                    idx_val1 = j
                    j += 1
            if idx >= 1:
                val2 = values[..., idx - 1]
                if self._compute_d_dvalues:
                    idx_val2 = j
                    j += 1
            val3 = values[..., idx]
            if self._compute_d_dvalues:
                idx_val3 = j
                j += 1
            val4 = values[..., idx + 1]
            if self._compute_d_dvalues:
                idx_val4 = j
                j += 1
            if idx < ngrid - 2:
                val5 = values[..., idx + 2]
                if self._compute_d_dvalues:
                    idx_val5 = j
                    j += 1
            if idx < ngrid - 3:
                val6 = values[..., idx + 3]
                if self._compute_d_dvalues:
                    idx_val6 = j

        # Calculate interval slope values
        #
        # m1 is the slope of interval (xi-2, xi-1)
        # m2 is the slope of interval (xi-1, xi)
        # m3 is the slope of interval (xi, xi+1)
        # m4 is the slope of interval (xi+1, xi+2)
        # m5 is the slope of interval (xi+2, xi+3)
        #
        # The values of m1, m2, m4 and m5 may be calculated from other slope values
        # depending on the value of idx

        compute_local_train = self._compute_d_dvalues and subtable is None

        m3 = (val4 - val3) / (grid[idx + 1] - grid[idx])
        if compute_local_train:
            dm3_dv = (deriv_dv[..., idx_val4, :] - deriv_dv[..., idx_val3, :]) / \
                (grid[idx + 1] - grid[idx])

        if idx >= 2:
            m1 = (val2 - val1) / (grid[idx - 1] - grid[idx - 2])
            if compute_local_train:
                dm1_dv = (deriv_dv[..., idx_val2, :] - deriv_dv[..., idx_val1, :]) / \
                    (grid[idx - 1] - grid[idx - 2])

        if idx >= 1:
            m2 = (val3 - val2) / (grid[idx] - grid[idx - 1])
            if compute_local_train:
                dm2_dv = (deriv_dv[..., idx_val3, :] - deriv_dv[..., idx_val2, :]) / \
                    (grid[idx] - grid[idx - 1])

        if idx < ngrid - 2:
            m4 = (val5 - val4) / (grid[idx + 2] - grid[idx + 1])
            if compute_local_train:
                dm4_dv = (deriv_dv[..., idx_val5, :] - deriv_dv[..., idx_val4, :]) / \
                    (grid[idx + 2] - grid[idx + 1])

        if idx < ngrid - 3:
            m5 = (val6 - val5) / (grid[idx + 3] - grid[idx + 2])
            if compute_local_train:
                dm5_dv = (deriv_dv[..., idx_val6, :] - deriv_dv[..., idx_val5, :]) / \
                    (grid[idx + 3] - grid[idx + 2])

        if idx == 0:
            m2 = 2 * m3 - m4
            m1 = 2 * m2 - m3
            if compute_local_train:
                dm2_dv = 2.0 * dm3_dv - dm4_dv
                dm1_dv = 2.0 * dm2_dv - dm3_dv

        elif idx == 1:
            m1 = 2 * m2 - m3
            if compute_local_train:
                dm1_dv = 2.0 * dm2_dv - dm3_dv

        elif idx == ngrid - 3:
            m5 = 2 * m4 - m3
            if compute_local_train:
                dm5_dv = 2.0 * dm4_dv - dm3_dv

        elif idx == ngrid - 2:
            m4 = 2 * m3 - m2
            m5 = 2 * m4 - m3
            if compute_local_train:
                dm4_dv = 2.0 * dm3_dv - dm2_dv
                dm5_dv = 2.0 * dm4_dv - dm3_dv

        m1 = np.atleast_1d(m1)
        m2 = np.atleast_1d(m2)
        m3 = np.atleast_1d(m3)
        m4 = np.atleast_1d(m4)
        m5 = np.atleast_1d(m5)

        # Calculate cubic fit coefficients
        if delta_x > 0:
            if compute_local_train:
                w2, dw2_dv = dv_abs_smooth_complex(m4 - m3, dm4_dv - dm3_dv, delta_x)
                w31, dw31_dv = dv_abs_smooth_complex(m2 - m1, dm2_dv - dm1_dv, delta_x)
            else:
                w2 = abs_smooth_complex(m4 - m3, delta_x)
                w31 = abs_smooth_complex(m2 - m1, delta_x)
        else:
            if compute_local_train:
                w2, dw2_dv = dv_abs_complex(m4 - m3, dm4_dv - dm3_dv)
                w31, dw31_dv = dv_abs_complex(m2 - m1, dm2_dv - dm1_dv)
            else:
                w2 = abs_complex(m4 - m3)
                w31 = abs_complex(m2 - m1)

        # Special case to avoid divide by zero.
        jj1 = np.where(w2 + w31 > eps)
        b = 0.5 * (m2 + m3)
        if compute_local_train:
            db_dv = 0.5 * (dm2_dv + dm3_dv)
            db_dv = np.atleast_2d(db_dv)

        # We need to suppress some warnings that occur when we divide by zero.  We replace all
        # values where this happens, so it never affects the result.
        old_settings = np.seterr()
        np.seterr(invalid='ignore', divide='ignore')

        bpos = np.atleast_1d((m2 * w2 + m3 * w31) / (w2 + w31))
        if compute_local_train:
            if len(m2.shape) > 1:

                w2n = w2[..., np.newaxis]
                w31n = w31[..., np.newaxis]
                m2n = m2[..., np.newaxis]
                m3n = m3[..., np.newaxis]

                dbpos_dv = ((m2n * dw2_dv + dm2_dv * w2n + m3n * dw31_dv + dm3_dv * w31n) *
                            (w2n + w31n) -
                            (m2n * w2n + m3n * w31n) * (dw2_dv + dw31_dv)) / (w2n + w31n) ** 2
                dbpos_dv = np.atleast_2d(dbpos_dv)

            else:
                dbpos_dv = ((m2 * dw2_dv + dm2_dv * w2 + m3 * dw31_dv + dm3_dv * w31) *
                            (w2 + w31) -
                            (m2 * w2 + m3 * w31) * (dw2_dv + dw31_dv)) / (w2 + w31) ** 2
                dbpos_dv = np.atleast_2d(dbpos_dv)

        b[jj1] = bpos[jj1]
        if compute_local_train:
            db_dv[jj1] = dbpos_dv[jj1]

        if delta_x > 0:
            if compute_local_train:
                w32, dw32_dv = dv_abs_smooth_complex(m5 - m4, dm5_dv - dm4_dv, delta_x)
                w4, dw4_dv = dv_abs_smooth_complex(m3 - m2, dm3_dv - dm2_dv, delta_x)
            else:
                w32 = abs_smooth_complex(m5 - m4, delta_x)
                w4 = abs_smooth_complex(m3 - m2, delta_x)
        else:
            if compute_local_train:
                w32, dw32_dv = dv_abs_complex(m5 - m4, dm5_dv - dm4_dv)
                w4, dw4_dv = dv_abs_complex(m3 - m2, dm3_dv - dm2_dv)
            else:
                w32 = abs_complex(m5 - m4)
                w4 = abs_complex(m3 - m2)

        # Special case to avoid divide by zero.
        jj2 = np.where(w32 + w4 > eps)
        bp1 = 0.5 * (m3 + m4)
        if compute_local_train:
            dbp1_dv = 0.5 * (dm3_dv + dm4_dv)
            dbp1_dv = np.atleast_2d(dbp1_dv)

        bp1pos = np.atleast_1d((m3 * w32 + m4 * w4) / (w32 + w4))
        if compute_local_train:
            if len(m2.shape) > 1:

                w32n = w32[..., np.newaxis]
                w4n = w4[..., np.newaxis]
                m4n = m4[..., np.newaxis]

                dbp1pos_dv = ((m3n * dw32_dv + dm3_dv * w32n + m4n * dw4_dv + dm4_dv * w4n) *
                              (w32n + w4n) -
                              (m3n * w32n + m4n * w4n) * (dw32_dv + dw4_dv)) / (w32n + w4n) ** 2
                dbp1pos_dv = np.atleast_2d(dbp1pos_dv)
            else:
                dbp1pos_dv = ((m3 * dw32_dv + dm3_dv * w32 + m4 * dw4_dv + dm4_dv * w4) *
                              (w32 + w4) -
                              (m3 * w32 + m4 * w4) * (dw32_dv + dw4_dv)) / (w32 + w4) ** 2
                dbp1pos_dv = np.atleast_2d(dbp1pos_dv)

        bp1[jj2] = bp1pos[jj2]
        if compute_local_train:
            dbp1_dv[jj2] = dbp1pos_dv[jj2]

        if extrap == 0:
            h = 1.0 / (grid[idx + 1] - grid[idx])
            a = val3
            c = (3 * m3 - 2 * b - bp1) * h
            d = (b + bp1 - 2 * m3) * h * h
            dx = x[0] - grid[idx]

            if compute_local_train:
                da_dv = deriv_dv[..., idx_val3, :]
                dc_dv = (3 * dm3_dv - 2 * db_dv - dbp1_dv) * h
                dd_dv = (db_dv + dbp1_dv - 2 * dm3_dv) * h * h

        elif extrap == 1:
            a = val4
            b = bp1
            dx = x[0] - grid[idx + 1]

            if compute_local_train:
                da_dv = deriv_dv[..., idx_val4, :]
                db_dv = dbp1_dv
                dc_dv = dd_dv = 0

        else:
            a = val3
            dx = x[0] - grid[0]

            if compute_local_train:
                da_dv = deriv_dv[..., idx_val3, :]
                dc_dv = dd_dv = 0

        deriv_dx[..., 0] = b + dx * (2.0 * c + 3.0 * d * dx)
        if compute_local_train:
            deriv_dv = da_dv + dx * (db_dv + dx * (dc_dv + dx * dd_dv))

        # Propagate derivatives from sub table.
        if subtable is not None and (self._compute_d_dx or self._compute_d_dvalues):
            shape = dval3.shape
            cd_term = 0

            if self._compute_d_dx:
                dm3 = (dval4 - dval3) / (grid[idx + 1] - grid[idx])
            if self._compute_d_dvalues:
                dm3_dv = (dval4_dv - dval3_dv) / (grid[idx + 1] - grid[idx])

            if idx >= 2:
                if self._compute_d_dx:
                    dm1 = (dval2 - dval1) / (grid[idx - 1] - grid[idx - 2])
                if self._compute_d_dvalues:
                    dm1_dv = (dval2_dv - dval1_dv) / (grid[idx - 1] - grid[idx - 2])
            else:
                dm1 = 0

            if idx >= 1:
                if self._compute_d_dx:
                    dm2 = (dval3 - dval2) / (grid[idx] - grid[idx - 1])
                if self._compute_d_dvalues:
                    dm2_dv = (dval3_dv - dval2_dv) / (grid[idx] - grid[idx - 1])
            else:
                dm2 = 0

            if idx < ngrid - 2:
                if self._compute_d_dx:
                    dm4 = (dval5 - dval4) / (grid[idx + 2] - grid[idx + 1])
                if self._compute_d_dvalues:
                    dm4_dv = (dval5_dv - dval4_dv) / (grid[idx + 2] - grid[idx + 1])
            else:
                dm4 = 0

            if idx < ngrid - 3:
                if self._compute_d_dx:
                    dm5 = (dval6 - dval5) / (grid[idx + 3] - grid[idx + 2])
                if self._compute_d_dvalues:
                    dm5_dv = (dval6_dv - dval5_dv) / (grid[idx + 3] - grid[idx + 2])
            else:
                dm5 = 0

            if idx == 0:
                if self._compute_d_dx:
                    dm1 = 3 * dm3 - 2 * dm4
                    dm2 = 2 * dm3 - dm4
                if self._compute_d_dvalues:
                    dm1_dv = 3 * dm3_dv - 2 * dm4_dv
                    dm2_dv = 2 * dm3_dv - dm4_dv

            elif idx == 1:
                if self._compute_d_dx:
                    dm1 = 2 * dm2 - dm3
                if self._compute_d_dvalues:
                    dm1_dv = 2 * dm2_dv - dm3_dv

            elif idx == ngrid - 3:
                if self._compute_d_dx:
                    dm5 = 2 * dm4 - dm3
                if self._compute_d_dvalues:
                    dm5_dv = 2 * dm4_dv - dm3_dv

            elif idx == ngrid - 2:
                if self._compute_d_dx:
                    dm4 = 2 * dm3 - dm2
                    dm5 = 3 * dm3 - 2 * dm2
                if self._compute_d_dvalues:
                    dm4_dv = 2 * dm3_dv - dm2_dv
                    dm5_dv = 3 * dm3_dv - 2 * dm2_dv

            # Calculate cubic fit coefficients
            if delta_x > 0:
                if self._compute_d_dx:
                    _, dw2 = dv_abs_smooth_complex(m4 - m3, dm4 - dm3, delta_x)
                    _, dw3 = dv_abs_smooth_complex(m2 - m1, dm2 - dm1, delta_x)
                if self._compute_d_dvalues:
                    _, dw2_dv = dv_abs_smooth_complex(m4 - m3, dm4_dv - dm3_dv, delta_x)
                    _, dw3_dv = dv_abs_smooth_complex(m2 - m1, dm2_dv - dm1_dv, delta_x)
            else:
                if self._compute_d_dx:
                    _, dw2 = dv_abs_complex(m4 - m3, dm4 - dm3)
                    _, dw3 = dv_abs_complex(m2 - m1, dm2 - dm1)
                if self._compute_d_dvalues:
                    _, dw2_dv = dv_abs_complex(m4 - m3, dm4_dv - dm3_dv)
                    _, dw3_dv = dv_abs_complex(m2 - m1, dm2_dv - dm1_dv)

            # Special case to avoid divide by zero.

            if len(nshape) > 1:
                w2 = w2[..., np.newaxis]
                w31 = w31[..., np.newaxis]
                m2e = m2[..., np.newaxis]
                m3e = m3[..., np.newaxis]
                bpos = bpos[..., np.newaxis]
            else:
                m2e = m2
                m3e = m3

            if self._compute_d_dx:
                db = 0.5 * (dm2 + dm3)

                dbpos = ((dm2 * w2 + m2e * dw2 + dm3 * w31 + m3e * dw3) - bpos * (dw2 + dw3)) / \
                    (w2 + w31)

            if self._compute_d_dvalues:
                db_dv = 0.5 * (dm2_dv + dm3_dv)

                dbpos_dv = ((dm2_dv * w2 + m2e * dw2_dv + dm3_dv * w31 + m3e * dw3_dv) -
                            bpos * (dw2_dv + dw3_dv)) / \
                    (w2 + w31)

            if nx > 2:

                if len(val3.shape) == 0:
                    if len(jj1[0]) > 0:
                        if self._compute_d_dx:
                            db[:] = dbpos
                        if self._compute_d_dvalues:
                            db_dv[:] = dbpos_dv
                else:
                    for j in range(nx - 1):
                        if self._compute_d_dx:
                            db[jj1, j] = dbpos[jj1, j]
                        if self._compute_d_dvalues:
                            db_dv[jj1, j] = dbpos_dv[jj1, j]

            else:
                if self._compute_d_dx:
                    db[jj1] = dbpos[jj1]
                if self._compute_d_dvalues:
                    db_dv[jj1] = dbpos_dv[jj1]

            if delta_x > 0:
                if self._compute_d_dx:
                    _, dw3 = dv_abs_smooth_complex(m5 - m4, dm5 - dm4, delta_x)
                    _, dw4 = dv_abs_smooth_complex(m3 - m2, dm3 - dm2, delta_x)
                if self._compute_d_dvalues:
                    _, dw3_dv = dv_abs_smooth_complex(m5 - m4, dm5_dv - dm4_dv, delta_x)
                    _, dw4_dv = dv_abs_smooth_complex(m3 - m2, dm3_dv - dm2_dv, delta_x)
            else:
                if self._compute_d_dx:
                    _, dw3 = dv_abs_complex(m5 - m4, dm5 - dm4)
                    _, dw4 = dv_abs_complex(m3 - m2, dm3 - dm2)
                if self._compute_d_dvalues:
                    _, dw3_dv = dv_abs_complex(m5 - m4, dm5_dv - dm4_dv)
                    _, dw4_dv = dv_abs_complex(m3 - m2, dm3_dv - dm2_dv)

            # Special case to avoid divide by zero.

            if len(nshape) > 1:
                w32 = w32[..., np.newaxis]
                w4 = w4[..., np.newaxis]
                m3e = m3[..., np.newaxis]
                m4e = m4[..., np.newaxis]
                bp1pos = bp1pos[..., np.newaxis]
            else:
                m3e = m3
                m4e = m4

            if self._compute_d_dx:
                dbp1 = 0.5 * (dm3 + dm4)

                dbp1pos = ((dm3 * w32 + m3e * dw3 + dm4 * w4 + m4e * dw4) -
                           bp1pos * (dw3 + dw4)) / \
                    (w32 + w4)

            if self._compute_d_dvalues:
                dbp1_dv = 0.5 * (dm3_dv + dm4_dv)

                dbp1pos_dv = ((dm3_dv * w32 + m3e * dw3_dv + dm4_dv * w4 + m4e * dw4_dv) -
                              bp1pos * (dw3_dv + dw4_dv)) / \
                    (w32 + w4)

            if nx > 2:

                if len(val3.shape) == 0:
                    if len(jj2[0]) > 0:
                        if self._compute_d_dx:
                            dbp1[:] = dbp1pos
                        if self._compute_d_dvalues:
                            dbp1_dv[:] = dbp1pos_dv

                else:
                    for j in range(nx - 1):
                        if self._compute_d_dx:
                            dbp1[jj2, j] = dbp1pos[jj2, j]
                        if self._compute_d_dvalues:
                            dbp1_dv[jj2, j] = dbp1pos_dv[jj2, j]

            else:
                if self._compute_d_dx:
                    dbp1[jj2] = dbp1pos[jj2]
                if self._compute_d_dvalues:
                    dbp1_dv[jj2] = dbp1pos_dv[jj2]

            if extrap == 0:
                if self._compute_d_dx:
                    da = dval3
                    dc = (3 * dm3 - 2 * db - dbp1) * h
                    dd = (db + dbp1 - 2 * dm3) * h * h
                    cd_term = dx * (dc + dx * dd)
                if self._compute_d_dvalues:
                    da_dv = dval3_dv
                    dc_dv = (3 * dm3_dv - 2 * db_dv - dbp1_dv) * h
                    dd_dv = (db_dv + dbp1_dv - 2 * dm3_dv) * h * h
                    cd_term_dv = dx * (dc_dv + dx * dd_dv)

            elif extrap == 1:
                if self._compute_d_dx:
                    da = dval4
                    db = dbp1
                if self._compute_d_dvalues:
                    da_dv = dval4_dv
                    db_dv = dbp1_dv

            else:
                if self._compute_d_dx:
                    da = dval3
                if self._compute_d_dvalues:
                    da_dv = dval3_dv

            if self._compute_d_dx:
                deriv_dx[..., 1:] = da + dx * (db + cd_term)
            if self._compute_d_dvalues:
                deriv_dv = da_dv + dx * (db_dv + cd_term_dv)

        # Restore numpy warnings to previous setting.
        np.seterr(**old_settings)

        # Evaluate dependent value and exit
        return a + dx * (b + dx * (c + dx * d)), deriv_dx, deriv_dv, None<|MERGE_RESOLUTION|>--- conflicted
+++ resolved
@@ -3,12 +3,6 @@
 
 Based on NPSS implementation, with improvements from Andrew Ning (BYU).
 """
-<<<<<<< HEAD
-from __future__ import division, print_function, absolute_import
-=======
-from six.moves import range
->>>>>>> 5f166b57
-
 import numpy as np
 
 from openmdao.components.interp_util.interp_algorithm import InterpAlgorithm
