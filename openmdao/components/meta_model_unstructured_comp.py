--- conflicted
+++ resolved
@@ -496,11 +496,6 @@
             Form for finite difference, can be 'forward', 'backward', or 'central'. Defaults
             to None, in which case the approximation method provides its default value.
         step_calc : str
-<<<<<<< HEAD
-            Step type for finite difference, can be 'abs' for absolute', or 'rel' for
-            relative. Defaults to None, in which case the approximation method provides
-            its default value.
-=======
             Step type for computing the size of the finite difference step. It can be 'abs' for
             absolute, 'rel_avg' for a size relative to the absolute value of the vector input, or
             'rel_element' for a size relative to each value in the vector input. In addition, it
@@ -508,7 +503,6 @@
             compatibilty, it can be 'rel', which currently defaults to 'rel_legacy', but in the
             future will default to 'rel_avg'. Defaults to None, in which case the approximation
             method provides its default value.
->>>>>>> 7b39cc28
         """
         if method == 'cs':
             raise ValueError('Complex step has not been tested for MetaModelUnStructuredComp')
