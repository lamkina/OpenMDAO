"""
Test DOE Driver and Generators.
"""
import unittest

import os
import shutil
import tempfile
import csv
import json

import numpy as np

import openmdao.api as om

from openmdao.test_suite.components.paraboloid import Paraboloid
from openmdao.test_suite.components.paraboloid_distributed import DistParab
from openmdao.test_suite.groups.parallel_groups import FanInGrouped

from openmdao.utils.assert_utils import assert_near_equal
from openmdao.utils.general_utils import run_driver, printoptions
from openmdao.utils.testing_utils import use_tempdirs

from openmdao.utils.mpi import MPI

try:
    from openmdao.vectors.petsc_vector import PETScVector
except ImportError:
    PETScVector = None


class ParaboloidArray(om.ExplicitComponent):
    """
    Evaluates the equation f(x,y) = (x-3)^2 + x*y + (y+4)^2 - 3.

    Where x and y are xy[0] and xy[1] respectively.
    """

    def setup(self):
        self.add_input('xy', val=np.array([0., 0.]))
        self.add_output('f_xy', val=0.0)

    def compute(self, inputs, outputs):
        """
        f(x,y) = (x-3)^2 + xy + (y+4)^2 - 3
        """
        x = inputs['xy'][0]
        y = inputs['xy'][1]
        outputs['f_xy'] = (x - 3.0)**2 + x * y + (y + 4.0)**2 - 3.0


class ParaboloidDiscrete(om.ExplicitComponent):

    def setup(self):
        self.add_discrete_input('x', val=10, tags='xx')
        self.add_discrete_input('y', val=0, tags='yy')
        self.add_discrete_output('f_xy', val=0, tags='ff')

    def compute(self, inputs, outputs, discrete_inputs, discrete_outputs):
        x = discrete_inputs['x']
        y = discrete_inputs['y']
        f_xy = (x - 3.0)**2 + x * y + (y + 4.0)**2 - 3.0
        discrete_outputs['f_xy'] = int(f_xy)


class ParaboloidDiscreteArray(om.ExplicitComponent):

    def setup(self):
        self.add_discrete_input('x', val=np.ones((2, )), tags='xx')
        self.add_discrete_input('y', val=np.ones((2, )), tags='yy')
        self.add_discrete_output('f_xy', val=np.ones((2, )), tags='ff')

    def compute(self, inputs, outputs, discrete_inputs, discrete_outputs):
        x = discrete_inputs['x']
        y = discrete_inputs['y']
        f_xy = (x - 3.0)**2 + x * y + (y + 4.0)**2 - 3.0
        discrete_outputs['f_xy'] = f_xy.astype(np.int)


class TestErrors(unittest.TestCase):

    def test_generator_check(self):
        prob = om.Problem()

        with self.assertRaises(TypeError) as err:
            prob.driver = om.DOEDriver(om.FullFactorialGenerator)

        self.assertEqual(str(err.exception),
                         "DOEDriver requires an instance of DOEGenerator, "
                         "but a class object was found: FullFactorialGenerator")

        with self.assertRaises(TypeError) as err:
            prob.driver = om.DOEDriver(om.Problem())

        self.assertEqual(str(err.exception),
                         "DOEDriver requires an instance of DOEGenerator, "
                         "but an instance of Problem was found.")

    def test_lhc_criterion(self):
        with self.assertRaises(ValueError) as err:
            om.LatinHypercubeGenerator(criterion='foo')

        self.assertEqual(str(err.exception),
                         "Invalid criterion 'foo' specified for LatinHypercubeGenerator. "
                         "Must be one of ['center', 'c', 'maximin', 'm', 'centermaximin', "
                         "'cm', 'correlation', 'corr', None].")


@use_tempdirs
class TestDOEDriver(unittest.TestCase):

    def setUp(self):
        self.expected_fullfact3 = [
            {'x': np.array([0.]), 'y': np.array([0.]), 'f_xy': np.array([22.00])},
            {'x': np.array([.5]), 'y': np.array([0.]), 'f_xy': np.array([19.25])},
            {'x': np.array([1.]), 'y': np.array([0.]), 'f_xy': np.array([17.00])},

            {'x': np.array([0.]), 'y': np.array([.5]), 'f_xy': np.array([26.25])},
            {'x': np.array([.5]), 'y': np.array([.5]), 'f_xy': np.array([23.75])},
            {'x': np.array([1.]), 'y': np.array([.5]), 'f_xy': np.array([21.75])},

            {'x': np.array([0.]), 'y': np.array([1.]), 'f_xy': np.array([31.00])},
            {'x': np.array([.5]), 'y': np.array([1.]), 'f_xy': np.array([28.75])},
            {'x': np.array([1.]), 'y': np.array([1.]), 'f_xy': np.array([27.00])},
        ]

    def test_no_generator(self):
        prob = om.Problem()
        model = prob.model

        model.add_subsystem('p1', om.IndepVarComp('x', 0.), promotes=['*'])
        model.add_subsystem('p2', om.IndepVarComp('y', 0.), promotes=['*'])
        model.add_subsystem('comp', Paraboloid(), promotes=['*'])

        model.add_design_var('x', lower=-10, upper=10)
        model.add_design_var('y', lower=-10, upper=10)
        model.add_objective('f_xy')

        prob.driver = om.DOEDriver()
        prob.driver.add_recorder(om.SqliteRecorder("cases.sql"))

        prob.setup()
        prob.run_driver()
        prob.cleanup()

        cr = om.CaseReader("cases.sql")
        cases = cr.list_cases('driver', out_stream=None)

        self.assertEqual(len(cases), 0)

    def test_list(self):
        prob = om.Problem()
        model = prob.model

        model.add_subsystem('p1', om.IndepVarComp('x', 0.0), promotes=['x'])
        model.add_subsystem('p2', om.IndepVarComp('y', 0.0), promotes=['y'])
        model.add_subsystem('comp', Paraboloid(), promotes=['x', 'y', 'f_xy'])

        model.add_design_var('x', lower=0.0, upper=1.0)
        model.add_design_var('y', lower=0.0, upper=1.0)
        model.add_objective('f_xy')

        prob.setup()

        # create a list of DOE cases
        case_gen = om.FullFactorialGenerator(levels=3)
        cases = list(case_gen(model.get_design_vars(recurse=True)))

        # create DOEDriver using provided list of cases
        prob.driver = om.DOEDriver(cases)
        prob.driver.add_recorder(om.SqliteRecorder("cases.sql"))

        prob.run_driver()
        prob.cleanup()

        expected = self.expected_fullfact3

        cr = om.CaseReader("cases.sql")
        cases = cr.list_cases('driver', out_stream=None)

        self.assertEqual(len(cases), 9)

        for case, expected_case in zip(cases, expected):
            outputs = cr.get_case(case).outputs
            for name in ('x', 'y', 'f_xy'):
                self.assertEqual(outputs[name], expected_case[name])

    def test_list_errors(self):
        prob = om.Problem()
        model = prob.model

        model.add_subsystem('p1', om.IndepVarComp('x', 0.0), promotes=['x'])
        model.add_subsystem('p2', om.IndepVarComp('y', 0.0), promotes=['y'])
        model.add_subsystem('comp', Paraboloid(), promotes=['x', 'y', 'f_xy'])

        model.add_design_var('x', lower=0.0, upper=1.0)
        model.add_design_var('y', lower=0.0, upper=1.0)
        model.add_objective('f_xy')

        prob.setup()

        # data does not contain a list
        cases = {'desvar': 1.0}

        with self.assertRaises(RuntimeError) as err:
            prob.driver = om.DOEDriver(generator=om.ListGenerator(cases))
        self.assertEqual(str(err.exception), "Invalid DOE case data, "
                         "expected a list but got a dict.")

        # data contains a list of non-list
        cases = [{'desvar': 1.0}]
        prob.driver = om.DOEDriver(generator=om.ListGenerator(cases))

        with self.assertRaises(RuntimeError) as err:
            prob.run_driver()
        self.assertEqual(str(err.exception), "Invalid DOE case found, "
                         "expecting a list of name/value pairs:\n{'desvar': 1.0}")

        # data contains a list of list, but one has the wrong length
        cases = [
            [['p1.x', 0.], ['p2.y', 0.]],
            [['p1.x', 1.], ['p2.y', 1., 'foo']]
        ]

        prob.driver = om.DOEDriver(generator=om.ListGenerator(cases))

        with self.assertRaises(RuntimeError) as err:
            prob.run_driver()
        self.assertEqual(str(err.exception), "Invalid DOE case found, "
                         "expecting a list of name/value pairs:\n"
                         "[['p1.x', 1.0], ['p2.y', 1.0, 'foo']]")

        # data contains a list of list, but one case has an invalid design var
        cases = [
            [['p1.x', 0.], ['p2.y', 0.]],
            [['p1.x', 1.], ['p2.z', 1.]]
        ]

        prob.driver = om.DOEDriver(generator=om.ListGenerator(cases))

        with self.assertRaises(RuntimeError) as err:
            prob.run_driver()
        self.assertEqual(str(err.exception), "Invalid DOE case found, "
                         "'p2.z' is not a valid design variable:\n"
                         "[['p1.x', 1.0], ['p2.z', 1.0]]")

        # data contains a list of list, but one case has multiple invalid design vars
        cases = [
            [['p1.x', 0.], ['p2.y', 0.]],
            [['p1.y', 1.], ['p2.z', 1.]]
        ]

        prob.driver = om.DOEDriver(generator=om.ListGenerator(cases))

        with self.assertRaises(RuntimeError) as err:
            prob.run_driver()
        self.assertEqual(str(err.exception), "Invalid DOE case found, "
                         "['p1.y', 'p2.z'] are not valid design variables:\n"
                         "[['p1.y', 1.0], ['p2.z', 1.0]]")

    def test_csv(self):
        prob = om.Problem()
        model = prob.model

        model.add_subsystem('comp', Paraboloid(), promotes=['x', 'y', 'f_xy'])
        model.set_input_defaults('x', 0.0)
        model.set_input_defaults('y', 0.0)
        model.add_design_var('x', lower=0.0, upper=1.0)
        model.add_design_var('y', lower=0.0, upper=1.0)
        model.add_objective('f_xy')

        prob.setup()

        # create a list of DOE cases
        case_gen = om.FullFactorialGenerator(levels=3)
        cases = list(case_gen(model.get_design_vars(recurse=True)))

        # generate CSV file with cases
        header = [var for (var, val) in cases[0]]
        with open('cases.csv', 'w') as f:
            writer = csv.writer(f)
            writer.writerow(header)
            for case in cases:
                writer.writerow([val for _, val in case])

        # create DOEDriver using generated CSV file
        prob.driver = om.DOEDriver(om.CSVGenerator('cases.csv'))
        prob.driver.add_recorder(om.SqliteRecorder("cases.sql"))

        prob.run_driver()
        prob.cleanup()

        expected = self.expected_fullfact3

        cr = om.CaseReader("cases.sql")
        cases = cr.list_cases('driver', out_stream=None)

        self.assertEqual(len(cases), 9)

        for case, expected_case in zip(cases, expected):
            outputs = cr.get_case(case).outputs
            for name in ('x', 'y', 'f_xy'):
                self.assertEqual(outputs[name], expected_case[name])

    def test_csv_array(self):
        prob = om.Problem()
        model = prob.model

        model.add_subsystem('p1', om.IndepVarComp('x', [0., 1.]))
        model.add_subsystem('p2', om.IndepVarComp('y', [0., 1.]))
        model.add_subsystem('comp1', Paraboloid())
        model.add_subsystem('comp2', Paraboloid())

        model.connect('p1.x', 'comp1.x', src_indices=[0])
        model.connect('p2.y', 'comp1.y', src_indices=[0])

        model.connect('p1.x', 'comp2.x', src_indices=[1])
        model.connect('p2.y', 'comp2.y', src_indices=[1])

        model.add_design_var('p1.x', lower=0.0, upper=1.0)
        model.add_design_var('p2.y', lower=0.0, upper=1.0)

        prob.setup()

        # create a list of DOE cases
        case_gen = om.FullFactorialGenerator(levels=2)
        cases = list(case_gen(model.get_design_vars(recurse=True)))

        # generate CSV file with cases
        header = [var for var, _ in cases[0]]
        with open('cases.csv', 'w') as f:
            writer = csv.writer(f)
            writer.writerow(header)
            for case in cases:
                writer.writerow([val for _, val in case])

        # create DOEDriver using generated CSV file
        prob.driver = om.DOEDriver(om.CSVGenerator('cases.csv'))
        prob.driver.add_recorder(om.SqliteRecorder("cases.sql"))

        prob.run_driver()
        prob.cleanup()

        expected = [
            {'p1.x': np.array([0., 0.]), 'p2.y': np.array([0., 0.])},
            {'p1.x': np.array([1., 0.]), 'p2.y': np.array([0., 0.])},
            {'p1.x': np.array([0., 1.]), 'p2.y': np.array([0., 0.])},
            {'p1.x': np.array([1., 1.]), 'p2.y': np.array([0., 0.])},
            {'p1.x': np.array([0., 0.]), 'p2.y': np.array([1., 0.])},
            {'p1.x': np.array([1., 0.]), 'p2.y': np.array([1., 0.])},
            {'p1.x': np.array([0., 1.]), 'p2.y': np.array([1., 0.])},
            {'p1.x': np.array([1., 1.]), 'p2.y': np.array([1., 0.])},
            {'p1.x': np.array([0., 0.]), 'p2.y': np.array([0., 1.])},
            {'p1.x': np.array([1., 0.]), 'p2.y': np.array([0., 1.])},
            {'p1.x': np.array([0., 1.]), 'p2.y': np.array([0., 1.])},
            {'p1.x': np.array([1., 1.]), 'p2.y': np.array([0., 1.])},
            {'p1.x': np.array([0., 0.]), 'p2.y': np.array([1., 1.])},
            {'p1.x': np.array([1., 0.]), 'p2.y': np.array([1., 1.])},
            {'p1.x': np.array([0., 1.]), 'p2.y': np.array([1., 1.])},
            {'p1.x': np.array([1., 1.]), 'p2.y': np.array([1., 1.])},
        ]

        cr = om.CaseReader("cases.sql")
        cases = cr.list_cases('driver', out_stream=None)

        self.assertEqual(len(cases), 16)

        for case, expected_case in zip(cases, expected):
            outputs = cr.get_case(case).outputs
            self.assertEqual(outputs['p1.x'][0], expected_case['p1.x'][0])
            self.assertEqual(outputs['p2.y'][0], expected_case['p2.y'][0])
            self.assertEqual(outputs['p1.x'][1], expected_case['p1.x'][1])
            self.assertEqual(outputs['p2.y'][1], expected_case['p2.y'][1])

    def test_csv_errors(self):
        # test invalid file name
        with self.assertRaises(RuntimeError) as err:
            om.CSVGenerator(1.23)
        self.assertEqual(str(err.exception),
                         "'1.23' is not a valid file name.")

        # test file not found
        with self.assertRaises(RuntimeError) as err:
            om.CSVGenerator('nocases.csv')
        self.assertEqual(str(err.exception),
                         "File not found: nocases.csv")

        # create problem and a list of DOE cases
        prob = om.Problem()
        model = prob.model

        model.add_subsystem('p1', om.IndepVarComp('x', 0.0), promotes=['x'])
        model.add_subsystem('p2', om.IndepVarComp('y', 0.0), promotes=['y'])
        model.add_subsystem('comp', Paraboloid(), promotes=['x', 'y', 'f_xy'])

        model.add_design_var('x', lower=0.0, upper=1.0)
        model.add_design_var('y', lower=0.0, upper=1.0)
        model.add_objective('f_xy')

        prob.setup()

        case_gen = om.FullFactorialGenerator(levels=2)
        cases = list(case_gen(model.get_design_vars(recurse=True)))

        # test CSV file with an invalid design var
        header = [var for var, _ in cases[0]]
        header[-1] = 'foobar'
        with open('cases.csv', 'w') as f:
            writer = csv.writer(f)
            writer.writerow(header)
            for case in cases:
                writer.writerow([val for _, val in case])

        prob.driver = om.DOEDriver(om.CSVGenerator('cases.csv'))
        with self.assertRaises(RuntimeError) as err:
            prob.run_driver()
        self.assertEqual(str(err.exception), "Invalid DOE case file, "
                         "'foobar' is not a valid design variable.")

        # test CSV file with invalid design vars
        header = [var + '_bad' for var, _ in cases[0]]
        with open('cases.csv', 'w') as f:
            writer = csv.writer(f)
            writer.writerow(header)
            for case in cases:
                writer.writerow([val for _, val in case])

        with self.assertRaises(RuntimeError) as err:
            prob.run_driver()
        self.assertEqual(str(err.exception), "Invalid DOE case file, "
                         "%s are not valid design variables." %
                         str(header))

        # test CSV file with invalid values
        header = [var for var, _ in cases[0]]
        with open('cases.csv', 'w') as f:
            writer = csv.writer(f)
            writer.writerow(header)
            for case in cases:
                writer.writerow([np.ones((2, 2)) * val for _, val in case])

        from distutils.version import LooseVersion
        if LooseVersion(np.__version__) >= LooseVersion("1.14"):
            opts = {'legacy': '1.13'}
        else:
            opts = {}

        with printoptions(**opts):
            with self.assertRaises(ValueError) as err:
                prob.run_driver()
            self.assertEqual(str(err.exception),
                             "Error assigning p1.x = [ 0.  0.  0.  0.]: "
                             "could not broadcast input array from shape (4) into shape (1)")

    def test_uniform(self):
        prob = om.Problem()
        model = prob.model

        model.add_subsystem('comp', Paraboloid(), promotes=['*'])
        model.set_input_defaults('x', 0.0)
        model.set_input_defaults('y', 0.0)

        model.add_design_var('x', lower=-10, upper=10)
        model.add_design_var('y', lower=-10, upper=10)
        model.add_objective('f_xy')

        prob.driver = om.DOEDriver(om.UniformGenerator(num_samples=5, seed=0))
        prob.driver.add_recorder(om.SqliteRecorder("cases.sql"))

        prob.setup()
        prob.run_driver()
        prob.cleanup()

        # all values should be between -10 and 10, check expected values for seed = 0
        expected = [
            {'x': np.array([0.97627008]), 'y': np.array([4.30378733])},
            {'x': np.array([2.05526752]), 'y': np.array([0.89766366])},
            {'x': np.array([-1.52690401]), 'y': np.array([2.91788226])},
            {'x': np.array([-1.24825577]), 'y': np.array([7.83546002])},
            {'x': np.array([9.27325521]), 'y': np.array([-2.33116962])},
        ]

        cr = om.CaseReader("cases.sql")
        cases = cr.list_cases('driver', out_stream=None)

        self.assertEqual(len(cases), 5)

        for case, expected_case in zip(cases, expected):
            outputs = cr.get_case(case).outputs
            for name in ('x', 'y'):
                assert_near_equal(outputs[name], expected_case[name], 1e-4)

    def test_full_factorial(self):
        prob = om.Problem()
        model = prob.model

        model.add_subsystem('comp', Paraboloid(), promotes=['x', 'y', 'f_xy'])
        model.set_input_defaults('x', 0.0)
        model.set_input_defaults('y', 0.0)
        model.add_design_var('x', lower=0.0, upper=1.0)
        model.add_design_var('y', lower=0.0, upper=1.0)
        model.add_objective('f_xy')

        prob.driver = om.DOEDriver(generator=om.FullFactorialGenerator(levels=3))
        prob.driver.add_recorder(om.SqliteRecorder("cases.sql"))

        prob.setup()
        prob.run_driver()
        prob.cleanup()

        expected = self.expected_fullfact3

        cr = om.CaseReader("cases.sql")
        cases = cr.list_cases('driver', out_stream=None)

        self.assertEqual(len(cases), 9)

        for case, expected_case in zip(cases, expected):
            outputs = cr.get_case(case).outputs
            for name in ('x', 'y', 'f_xy'):
                self.assertEqual(outputs[name], expected_case[name])

    def test_full_factorial_factoring(self):

        class Digits2Num(om.ExplicitComponent):
            """
            Makes from two vectors with 2 elements a 4 digit number.
            For singe digit integers always gives a unique output number.
            """

            def setup(self):
                self.add_input('x', val=np.array([0., 0.]))
                self.add_input('y', val=np.array([0., 0.]))
                self.add_output('f', val=0.0)

            def compute(self, inputs, outputs):
                x = inputs['x']
                y = inputs['y']
                outputs['f'] = x[0] * 1000 + x[1] * 100 + y[0] * 10 + y[1]

        prob = om.Problem()
        model = prob.model

        model.add_subsystem('p1', om.IndepVarComp('x', np.array([0.0, 0.0])), promotes=['*'])
        model.add_subsystem('p2', om.IndepVarComp('y', np.array([0.0, 0.0])), promotes=['*'])
        model.add_subsystem('comp', Digits2Num(), promotes=['*'])

        model.add_design_var('x', lower=0.0, upper=np.array([1.0, 2.0]))
        model.add_design_var('y', lower=0.0, upper=np.array([3.0, 4.0]))
        model.add_objective('f')

        prob.driver = om.DOEDriver(generator=om.FullFactorialGenerator(levels=2))
        prob.driver.add_recorder(om.SqliteRecorder("cases.sql"))

        prob.setup()
        prob.run_driver()
        prob.cleanup()

        cr = om.CaseReader("cases.sql")
        cases = cr.list_cases('driver', out_stream=None)

        objs = [int(cr.get_case(case).outputs['f']) for case in cases]

        self.assertEqual(len(objs), 16)
        # Testing uniqueness. If all elements are unique, it should be the same length as the
        # number of cases
        self.assertEqual(len(set(objs)), 16)

    def test_full_factorial_array(self):
        prob = om.Problem()
        model = prob.model

        model.add_subsystem('p1', om.IndepVarComp('xy', np.array([0., 0.])), promotes=['*'])
        model.add_subsystem('comp', ParaboloidArray(), promotes=['*'])

        model.add_design_var('xy', lower=np.array([-10., -50.]), upper=np.array([10., 50.]))
        model.add_objective('f_xy')

        prob.driver = om.DOEDriver(om.FullFactorialGenerator(levels=3))
        prob.driver.add_recorder(om.SqliteRecorder("cases.sql"))

        prob.setup()
        prob.run_driver()
        prob.cleanup()

        expected = [
            {'xy': np.array([-10., -50.])},
            {'xy': np.array([0., -50.])},
            {'xy': np.array([10., -50.])},

            {'xy': np.array([-10.,   0.])},
            {'xy': np.array([0.,   0.])},
            {'xy': np.array([10.,   0.])},

            {'xy': np.array([-10.,  50.])},
            {'xy': np.array([0.,  50.])},
            {'xy': np.array([10.,  50.])},
        ]

        cr = om.CaseReader("cases.sql")
        cases = cr.list_cases('driver', out_stream=None)

        self.assertEqual(len(cases), 9)

        for case, expected_case in zip(cases, expected):
            outputs = cr.get_case(case).outputs
            self.assertEqual(outputs['xy'][0], expected_case['xy'][0])
            self.assertEqual(outputs['xy'][1], expected_case['xy'][1])

    def test_plackett_burman(self):
        prob = om.Problem()
        model = prob.model

        model.add_subsystem('p1', om.IndepVarComp('x', 0.0), promotes=['x'])
        model.add_subsystem('p2', om.IndepVarComp('y', 0.0), promotes=['y'])
        model.add_subsystem('comp', Paraboloid(), promotes=['x', 'y', 'f_xy'])

        model.add_design_var('x', lower=0.0, upper=1.0)
        model.add_design_var('y', lower=0.0, upper=1.0)
        model.add_objective('f_xy')

        prob.driver = om.DOEDriver(om.PlackettBurmanGenerator())
        prob.driver.add_recorder(om.SqliteRecorder("cases.sql"))

        prob.setup()
        prob.run_driver()
        prob.cleanup()

        expected = [
            {'x': np.array([0.]), 'y': np.array([0.]), 'f_xy': np.array([22.00])},
            {'x': np.array([1.]), 'y': np.array([0.]), 'f_xy': np.array([17.00])},
            {'x': np.array([0.]), 'y': np.array([1.]), 'f_xy': np.array([31.00])},
            {'x': np.array([1.]), 'y': np.array([1.]), 'f_xy': np.array([27.00])},
        ]

        cr = om.CaseReader("cases.sql")
        cases = cr.list_cases('driver', out_stream=None)

        self.assertEqual(len(cases), 4)

        for case, expected_case in zip(cases, expected):
            outputs = cr.get_case(case).outputs
            for name in ('x', 'y', 'f_xy'):
                self.assertEqual(outputs[name], expected_case[name])

    def test_box_behnken(self):
        upper = 10.
        center = 1

        prob = om.Problem()
        model = prob.model

        indep = model.add_subsystem('indep', om.IndepVarComp(), promotes=['*'])
        indep.add_output('x', 0.0)
        indep.add_output('y', 0.0)
        indep.add_output('z', 0.0)

        model.add_subsystem('comp', om.ExecComp('a = x**2 + y - z'), promotes=['*'])

        model.add_design_var('x', lower=0., upper=upper)
        model.add_design_var('y', lower=0., upper=upper)
        model.add_design_var('z', lower=0., upper=upper)

        model.add_objective('a')

        prob.driver = om.DOEDriver(om.BoxBehnkenGenerator(center=center))
        prob.driver.add_recorder(om.SqliteRecorder("cases.sql"))

        prob.setup()
        prob.run_driver()
        prob.cleanup()

        cr = om.CaseReader("cases.sql")
        cases = cr.list_cases('driver', out_stream=None)

        # The Box-Behnken design for 3 factors involves three blocks, in each of
        # which 2 factors are varied thru the 4 possible combinations of high & low.
        # It also includes centre points (all factors at their central values).
        # ref: https://en.wikipedia.org/wiki/Box-Behnken_design
        self.assertEqual(len(cases), (3*4)+center)

        expected = [
            {'x': np.array([0.]), 'y': np.array([0.]), 'z': np.array([5.])},
            {'x': np.array([10.]), 'y': np.array([0.]), 'z': np.array([5.])},
            {'x': np.array([0.]), 'y': np.array([10.]), 'z': np.array([5.])},
            {'x': np.array([10.]), 'y': np.array([10.]), 'z': np.array([5.])},

            {'x': np.array([0.]), 'y': np.array([5.]), 'z': np.array([0.])},
            {'x': np.array([10.]), 'y': np.array([5.]), 'z': np.array([0.])},
            {'x': np.array([0.]), 'y': np.array([5.]), 'z': np.array([10.])},
            {'x': np.array([10.]), 'y': np.array([5.]), 'z': np.array([10.])},

            {'x': np.array([5.]), 'y': np.array([0.]), 'z': np.array([0.])},
            {'x': np.array([5.]), 'y': np.array([10.]), 'z': np.array([0.])},
            {'x': np.array([5.]), 'y': np.array([0.]), 'z': np.array([10.])},
            {'x': np.array([5.]), 'y': np.array([10.]), 'z': np.array([10.])},

            {'x': np.array([5.]), 'y': np.array([5.]), 'z': np.array([5.])},
        ]

        for case, expected_case in zip(cases, expected):
            outputs = cr.get_case(case).outputs
            for name in ('x', 'y', 'z'):
                self.assertEqual(outputs[name], expected_case[name])

    def test_latin_hypercube(self):
        samples = 4

        bounds = np.array([
            [-1, -10],  # lower bounds for x and y
            [1,  10]   # upper bounds for x and y
        ])
        xlb, xub = bounds[0][0], bounds[1][0]
        ylb, yub = bounds[0][1], bounds[1][1]

        prob = om.Problem()
        model = prob.model

        model.add_subsystem('p1', om.IndepVarComp('x', 0.0), promotes=['x'])
        model.add_subsystem('p2', om.IndepVarComp('y', 0.0), promotes=['y'])
        model.add_subsystem('comp', Paraboloid(), promotes=['x', 'y', 'f_xy'])

        model.add_design_var('x', lower=xlb, upper=xub)
        model.add_design_var('y', lower=ylb, upper=yub)
        model.add_objective('f_xy')

        prob.driver = om.DOEDriver()
        prob.driver.options['generator'] = om.LatinHypercubeGenerator(samples=4, seed=0)

        prob.driver.add_recorder(om.SqliteRecorder("cases.sql"))

        prob.setup()
        prob.run_driver()
        prob.cleanup()

        # the sample space for each variable should be divided into equal
        # size buckets and each variable should have a value in each bucket
        all_buckets = set(range(samples))

        x_offset = - xlb
        x_bucket_size = xub - xlb
        x_buckets_filled = set()

        y_offset = - ylb
        y_bucket_size = yub - ylb
        y_buckets_filled = set()

        # expected values for seed = 0
        expected = [
            {'x': np.array([-0.19861831]), 'y': np.array([-6.42405317])},
            {'x': np.array([0.2118274]),  'y': np.array([9.458865])},
            {'x': np.array([0.71879361]), 'y': np.array([3.22947057])},
            {'x': np.array([-0.72559325]), 'y': np.array([-2.27558409])},
        ]

        cr = om.CaseReader("cases.sql")
        cases = cr.list_cases('driver', out_stream=None)

        self.assertEqual(len(cases), 4)

        for case, expected_case in zip(cases, expected):
            outputs = cr.get_case(case).outputs
            x = outputs['x']
            y = outputs['y']

            bucket = int((x + x_offset) / (x_bucket_size / samples))
            x_buckets_filled.add(bucket)

            bucket = int((y + y_offset) / (y_bucket_size / samples))
            y_buckets_filled.add(bucket)

            assert_near_equal(x, expected_case['x'], 1e-4)
            assert_near_equal(y, expected_case['y'], 1e-4)

        self.assertEqual(x_buckets_filled, all_buckets)
        self.assertEqual(y_buckets_filled, all_buckets)

    def test_latin_hypercube_array(self):
        samples = 4

        bounds = np.array([
            [-10, -50],  # lower bounds for x and y
            [10,  50]   # upper bounds for x and y
        ])

        prob = om.Problem()
        model = prob.model

        model.add_subsystem('p1', om.IndepVarComp('xy', np.array([50., 50.])), promotes=['*'])
        model.add_subsystem('comp', ParaboloidArray(), promotes=['*'])

        model.add_design_var('xy', lower=bounds[0], upper=bounds[1])
        model.add_objective('f_xy')

        prob.driver = om.DOEDriver(om.LatinHypercubeGenerator(samples=4, seed=0))
        prob.driver.add_recorder(om.SqliteRecorder("cases.sql"))

        prob.setup()
        prob.run_driver()
        prob.cleanup()

        # the sample space for each variable should be divided into equal
        # size buckets and each variable should have a value in each bucket
        all_buckets = set(range(samples))

        xlb, xub = bounds[0][0], bounds[1][0]
        x_offset = - xlb
        x_bucket_size = xub - xlb
        x_buckets_filled = set()

        ylb, yub = bounds[0][1], bounds[1][1]
        y_offset = - ylb
        y_bucket_size = yub - ylb
        y_buckets_filled = set()

        # expected values for seed = 0
        expected = [
            {'xy': np.array([-1.98618312, -32.12026584])},
            {'xy': np.array([2.118274,    47.29432502])},
            {'xy': np.array([7.18793606,  16.14735283])},
            {'xy': np.array([-7.25593248, -11.37792043])},
        ]

        cr = om.CaseReader("cases.sql")
        cases = cr.list_cases('driver', out_stream=None)

        self.assertEqual(len(cases), 4)

        for case, expected_case in zip(cases, expected):
            outputs = cr.get_case(case).outputs
            x = outputs['xy'][0]
            y = outputs['xy'][1]

            bucket = int((x + x_offset) / (x_bucket_size / samples))
            x_buckets_filled.add(bucket)

            bucket = int((y + y_offset) / (y_bucket_size / samples))
            y_buckets_filled.add(bucket)

            assert_near_equal(x, expected_case['xy'][0], 1e-4)
            assert_near_equal(y, expected_case['xy'][1], 1e-4)

        self.assertEqual(x_buckets_filled, all_buckets)
        self.assertEqual(y_buckets_filled, all_buckets)

    def test_latin_hypercube_center(self):
        samples = 4
        upper = 10.

        prob = om.Problem()
        model = prob.model

        indep = model.add_subsystem('indep', om.IndepVarComp())
        indep.add_output('x', 0.0)
        indep.add_output('y', 0.0)

        model.add_subsystem('comp', Paraboloid())

        model.connect('indep.x', 'comp.x')
        model.connect('indep.y', 'comp.y')

        model.add_design_var('indep.x', lower=0., upper=upper)
        model.add_design_var('indep.y', lower=0., upper=upper)

        model.add_objective('comp.f_xy')

        prob.driver = om.DOEDriver(om.LatinHypercubeGenerator(samples=samples, criterion='c'))
        prob.driver.add_recorder(om.SqliteRecorder("cases.sql"))

        prob.setup()
        prob.run_driver()
        prob.cleanup()

        cr = om.CaseReader("cases.sql")
        cases = cr.list_cases('driver', out_stream=None)

        self.assertEqual(len(cases), samples)

        # the sample space for each variable (0 to upper) should be divided into
        # equal size buckets and each variable should have a value in each bucket
        bucket_size = upper / samples
        all_buckets = set(range(samples))

        x_buckets_filled = set()
        y_buckets_filled = set()

        # with criterion of 'center', each value should be in the center of it's bucket
        valid_values = [round(bucket_size * (bucket + 1 / 2), 3) for bucket in all_buckets]

        for case in cases:
            outputs = cr.get_case(case).outputs
            x = float(outputs['indep.x'])
            y = float(outputs['indep.y'])

            x_buckets_filled.add(int(x/bucket_size))
            y_buckets_filled.add(int(y/bucket_size))

            self.assertTrue(round(x, 3) in valid_values, '%f not in %s' % (x, valid_values))
            self.assertTrue(round(y, 3) in valid_values, '%f not in %s' % (y, valid_values))

        self.assertEqual(x_buckets_filled, all_buckets)
        self.assertEqual(y_buckets_filled, all_buckets)

    def test_record_bug(self):
        # There was a bug that caused values to be recorded in driver_scaled form.

        prob = om.Problem()
        model = prob.model

        ivc = model.add_subsystem('indeps', om.IndepVarComp(), promotes=['*'])
        ivc.add_output('x', val=1.)

        model.add_subsystem('obj_comp', om.ExecComp('y=2*x'), promotes=['*'])
        model.add_subsystem('con_comp', om.ExecComp('z=3*x'), promotes=['*'])

        prob.driver = om.DOEDriver(om.FullFactorialGenerator(levels=3))

        prob.driver.add_recorder(om.SqliteRecorder("cases.sql"))
        prob.driver.recording_options['includes'] = ['*']

        model.add_design_var('x', lower=0., upper=10., ref=3.0)
        model.add_constraint('z', lower=2.0, scaler=13.0)
        model.add_objective('y', scaler=-1)

        prob.setup(check=True)

        prob.run_driver()

        cr = om.CaseReader("cases.sql")
        final_case = cr.list_cases('driver', out_stream=None)[-1]
        outputs = cr.get_case(final_case).outputs

        assert_near_equal(outputs['x'], 10.0, 1e-7)
        assert_near_equal(outputs['y'], 20.0, 1e-7)
        assert_near_equal(outputs['z'], 30.0, 1e-7)

    def test_discrete_desvar_list(self):
        prob = om.Problem()
        model = prob.model

        # Add independent variables
        indeps = model.add_subsystem('indeps', om.IndepVarComp(), promotes=['*'])
        indeps.add_discrete_output('x', 4)
        indeps.add_discrete_output('y', 3)

        # Add components
        model.add_subsystem('parab', ParaboloidDiscrete(), promotes=['*'])

        # Specify design variable range and objective
        model.add_design_var('x')
        model.add_design_var('y')
        model.add_objective('f_xy')

        samples = [[('x', 5), ('y', 1)],
                   [('x', 3), ('y', 6)],
                   [('x', -1), ('y', 3)],
        ]

        # Setup driver for 3 cases at a time
        prob.driver = om.DOEDriver(om.ListGenerator(samples))
        prob.driver.add_recorder(om.SqliteRecorder("cases.sql"))

        prob.setup()
        prob.run_driver()
        prob.cleanup()

        cr = om.CaseReader("cases.sql")
        cases = cr.list_cases('driver', out_stream=None)

        expected = [{'x': 5, 'y': 1, 'f_xy': 31},
                    {'x': 3, 'y': 6, 'f_xy': 115},
                    {'x': -1, 'y': 3, 'f_xy': 59},
        ]
        self.assertEqual(len(cases), len(expected))

        for case, expected_case in zip(cases, expected):
            outputs = cr.get_case(case).outputs
            for name in ('x', 'y', 'f_xy'):
                self.assertEqual(outputs[name], expected_case[name])
                self.assertTrue(isinstance(outputs[name], int))

    def test_discrete_desvar_alltypes(self):
        # Make sure we can handle any allowed type for discrete variables.

        class PassThrough(om.ExplicitComponent):

            def setup(self):
                self.add_discrete_input('x', val='abc')
                self.add_discrete_output('y', val='xyz')

            def compute(self, inputs, outputs, discrete_inputs, discrete_outputs):
                discrete_outputs['y'] = discrete_inputs['x']

        prob = om.Problem()
        model = prob.model

        indeps = model.add_subsystem('indeps', om.IndepVarComp(), promotes=['*'])
        indeps.add_discrete_output('x', 'abc')

        model.add_subsystem('parab', PassThrough(), promotes=['*'])

        model.add_design_var('x')
        model.add_constraint('y')

        my_obj = Paraboloid()
        samples = [[('x', 'abc'), ],
                   [('x', None), ],
                   [('x', my_obj, ), ]
        ]

        prob.driver = om.DOEDriver(om.ListGenerator(samples))
        prob.driver.add_recorder(om.SqliteRecorder("cases.sql"))

        prob.setup()
        prob.run_driver()
        prob.cleanup()

        cr = om.CaseReader("cases.sql")
        cases = cr.list_cases('driver', out_stream=None)

        expected = ['abc', None]

        for case, expected_value in zip(cases, expected):
            outputs = cr.get_case(case).outputs
            self.assertEqual(outputs['x'], expected_value)

        # Can't read/write objects through SQL case.
        self.assertEqual(prob['y'], my_obj)

    def test_discrete_array_output(self):
        prob = om.Problem()
        model = prob.model

        # Add independent variables
        indeps = model.add_subsystem('indeps', om.IndepVarComp(), promotes=['*'])
        indeps.add_discrete_output('x', np.ones((2, ), dtype=np.int))
        indeps.add_discrete_output('y', np.ones((2, ), dtype=np.int))

        # Add components
        model.add_subsystem('parab', ParaboloidDiscreteArray(), promotes=['*'])

        # Specify design variable range and objective
        model.add_design_var('x', np.array([5, 1]))
        model.add_design_var('y', np.array([1, 4]))
        model.add_objective('f_xy')

        recorder = om.SqliteRecorder("cases.sql")
        prob.driver.add_recorder(recorder)
        prob.add_recorder(recorder)
        prob.recording_options['record_inputs'] = True

        prob.setup()
        prob.run_driver()
        prob.record("end")
        prob.cleanup()

        cr = om.CaseReader("cases.sql")
        cases = cr.list_cases('problem', out_stream=None)

        case = cr.get_case('end')
        inputs = case.inputs
        outputs = case.outputs
        for name in ('x', 'y'):
            self.assertTrue(isinstance(inputs[name], np.ndarray))
            self.assertTrue(inputs[name].shape, (2,))
            self.assertTrue(isinstance(outputs[name], np.ndarray))
            self.assertTrue(outputs[name].shape, (2,))

    def test_discrete_arraydesvar_list(self):
        prob = om.Problem()
        model = prob.model

        # Add components
        model.add_subsystem('parab', ParaboloidDiscreteArray(), promotes=['*'])

        # Specify design variable range and objective
        model.add_design_var('x')
        model.add_design_var('y')
        model.add_objective('f_xy')

        samples = [[('x', np.array([5, 1])), ('y', np.array([1, 4]))],
                   [('x', np.array([3, 2])), ('y', np.array([6, -3]))],
                   [('x', np.array([-1, 0])), ('y', np.array([3, 5]))],
        ]

        # Setup driver for 3 cases at a time
        prob.driver = om.DOEDriver(om.ListGenerator(samples))
        prob.driver.add_recorder(om.SqliteRecorder("cases.sql"))

        prob.setup()

        prob.set_val('x', np.ones((2, ), dtype=np.int))
        prob.set_val('y', np.ones((2, ), dtype=np.int))

        prob.run_driver()
        prob.cleanup()

        cr = om.CaseReader("cases.sql")
        cases = cr.list_cases('driver', out_stream=None)

        expected = [{'x': np.array([5, 1]), 'y': np.array([1, 4]), 'f_xy': np.array([31, 69])},
                    {'x': np.array([3, 2]), 'y': np.array([6, -3]), 'f_xy': np.array([115, -7])},
                    {'x': np.array([-1, 0]), 'y': np.array([3, 5]), 'f_xy': np.array([59, 87])},
        ]
        self.assertEqual(len(cases), len(expected))

        for case, expected_case in zip(cases, expected):
            outputs = cr.get_case(case).outputs
            for name in ('x', 'y', 'f_xy'):
                self.assertEqual(outputs[name][0], expected_case[name][0])
                self.assertEqual(outputs[name][1], expected_case[name][1])

    def test_discrete_desvar_csv(self):
        prob = om.Problem()
        model = prob.model

        # Add independent variables
        indeps = model.add_subsystem('indeps', om.IndepVarComp(), promotes=['*'])
        indeps.add_discrete_output('x', 4)
        indeps.add_discrete_output('y', 3)

        # Add components
        model.add_subsystem('parab', ParaboloidDiscrete(), promotes=['*'])

        # Specify design variable range and objective
        model.add_design_var('x')
        model.add_design_var('y')
        model.add_objective('f_xy')

        samples = '\n'.join([" x ,   y",
                             "5,  1",
                             "3,  6",
                             "-1,  3",
                             ])

        # this file contains design variable inputs in CSV format
        with open('cases.csv', 'w') as f:
            f.write(samples)

        # Setup driver for 3 cases at a time
        prob.driver = om.DOEDriver(om.CSVGenerator('cases.csv'))
        prob.driver.add_recorder(om.SqliteRecorder("cases.sql"))

        prob.setup()
        prob.run_driver()
        prob.cleanup()

        cr = om.CaseReader("cases.sql")
        cases = cr.list_cases('driver', out_stream=None)

        expected = [{'x': 5, 'y': 1, 'f_xy': 31},
                    {'x': 3, 'y': 6, 'f_xy': 115},
                    {'x': -1, 'y': 3, 'f_xy': 59},
        ]
        self.assertEqual(len(cases), len(expected))

        for case, expected_case in zip(cases, expected):
            outputs = cr.get_case(case).outputs
            for name in ('x', 'y', 'f_xy'):
                self.assertEqual(outputs[name], expected_case[name])
                self.assertTrue(isinstance(outputs[name], int))


@unittest.skipUnless(MPI and PETScVector, "MPI and PETSc are required.")
@use_tempdirs
class TestParallelDOE(unittest.TestCase):

    N_PROCS = 4

    def setUp(self):
        self.expected_fullfact3 = [
            {'x': np.array([0.]), 'y': np.array([0.]), 'f_xy': np.array([22.00])},
            {'x': np.array([.5]), 'y': np.array([0.]), 'f_xy': np.array([19.25])},
            {'x': np.array([1.]), 'y': np.array([0.]), 'f_xy': np.array([17.00])},

            {'x': np.array([0.]), 'y': np.array([.5]), 'f_xy': np.array([26.25])},
            {'x': np.array([.5]), 'y': np.array([.5]), 'f_xy': np.array([23.75])},
            {'x': np.array([1.]), 'y': np.array([.5]), 'f_xy': np.array([21.75])},

            {'x': np.array([0.]), 'y': np.array([1.]), 'f_xy': np.array([31.00])},
            {'x': np.array([.5]), 'y': np.array([1.]), 'f_xy': np.array([28.75])},
            {'x': np.array([1.]), 'y': np.array([1.]), 'f_xy': np.array([27.00])},
        ]

    def test_indivisible_error(self):
        prob = om.Problem()

        prob.driver = om.DOEDriver(om.FullFactorialGenerator(levels=3))
        prob.driver.options['run_parallel'] = True
        prob.driver.options['procs_per_model'] = 3

        with self.assertRaises(RuntimeError) as context:
            prob.setup()

        self.assertEqual(str(context.exception),
                         "The total number of processors is not evenly divisible by the "
                         "specified number of processors per model.\n Provide a number of "
                         "processors that is a multiple of 3, or specify a number "
                         "of processors per model that divides into 4.")

    def test_minprocs_error(self):
        prob = om.Problem(FanInGrouped())

        # require 2 procs for the ParallelGroup
        prob.model._proc_info['sub'] = (2, None, 1.0)

        # run cases on all procs
        prob.driver = om.DOEDriver(om.FullFactorialGenerator(levels=3))
        prob.driver.options['run_parallel'] = True
        prob.driver.options['procs_per_model'] = 1

        with self.assertRaises(RuntimeError) as context:
            prob.setup()

        self.assertEqual(str(context.exception),
                         "FanInGrouped (<model>): MPI process allocation failed: can't meet "
                         "min_procs required for the following subsystems: ['sub']")

    def test_full_factorial(self):
        prob = om.Problem()
        model = prob.model

        model.add_subsystem('p1', om.IndepVarComp('x', 0.0), promotes=['x'])
        model.add_subsystem('p2', om.IndepVarComp('y', 0.0), promotes=['y'])
        model.add_subsystem('comp', Paraboloid(), promotes=['x', 'y', 'f_xy'])

        model.add_design_var('x', lower=0.0, upper=1.0)
        model.add_design_var('y', lower=0.0, upper=1.0)
        model.add_objective('f_xy')

        prob.driver = om.DOEDriver(om.FullFactorialGenerator(levels=3), procs_per_model=1,
                                   run_parallel=True)
        prob.driver.add_recorder(om.SqliteRecorder("cases.sql"))

        prob.setup()

        failed, output = run_driver(prob)
        self.assertFalse(failed)

        prob.cleanup()

        expected = self.expected_fullfact3

        size = prob.comm.size
        rank = prob.comm.rank

        # cases will be split across files for each proc
        filename = "cases.sql_%d" % rank

        expect_msg = "Cases from rank %d are being written to %s." % (rank, filename)
        self.assertTrue(expect_msg in output)

        cr = om.CaseReader(filename)
        cases = cr.list_cases('driver', out_stream=None)

        # cases recorded on this proc
        num_cases = len(cases)
        self.assertEqual(num_cases, len(expected) // size + (rank < len(expected) % size))

        for n in range(num_cases):
            outputs = cr.get_case(cases[n]).outputs
            idx = n * size + rank  # index of expected case

            self.assertEqual(outputs['x'], expected[idx]['x'])
            self.assertEqual(outputs['y'], expected[idx]['y'])
            self.assertEqual(outputs['f_xy'], expected[idx]['f_xy'])

        # total number of cases recorded across all procs
        num_cases = prob.comm.allgather(num_cases)
        self.assertEqual(sum(num_cases), len(expected))

    def test_fan_in_grouped(self):
        # run 2 cases at a time, each using 2 of our 4 procs
        doe_parallel = 2

        prob = om.Problem(FanInGrouped())
        model = prob.model

        model.add_design_var('x1', lower=0.0, upper=1.0)
        model.add_design_var('x2', lower=0.0, upper=1.0)

        model.add_objective('c3.y')

        prob.driver = om.DOEDriver(om.FullFactorialGenerator(levels=3))
        prob.driver.add_recorder(om.SqliteRecorder("cases.sql"))
        prob.driver.options['run_parallel'] = True
        prob.driver.options['procs_per_model'] = doe_parallel

        #import wingdbstub
        #from openmdao.devtools.debug import trace_mpi
        #trace_mpi()
        prob.setup()

        failed, output = run_driver(prob)

        from openmdao.utils.mpi import multi_proc_exception_check

        with multi_proc_exception_check(prob.comm):
            self.assertFalse(failed)

            prob.cleanup()

            expected = [
                {'x1': np.array([0.]), 'x2': np.array([0.]), 'c3.y': np.array([0.0])},
                {'x1': np.array([.5]), 'x2': np.array([0.]), 'c3.y': np.array([-3.0])},
                {'x1': np.array([1.]), 'x2': np.array([0.]), 'c3.y': np.array([-6.0])},

                {'x1': np.array([0.]), 'x2': np.array([.5]), 'c3.y': np.array([17.5])},
                {'x1': np.array([.5]), 'x2': np.array([.5]), 'c3.y': np.array([14.5])},
                {'x1': np.array([1.]), 'x2': np.array([.5]), 'c3.y': np.array([11.5])},

                {'x1': np.array([0.]), 'x2': np.array([1.]), 'c3.y': np.array([35.0])},
                {'x1': np.array([.5]), 'x2': np.array([1.]), 'c3.y': np.array([32.0])},
                {'x1': np.array([1.]), 'x2': np.array([1.]), 'c3.y': np.array([29.0])},
            ]

            rank = prob.comm.rank
            size = prob.comm.size // doe_parallel

            num_cases = 0

<<<<<<< HEAD
            cr = om.CaseReader(filename)
            cases = cr.list_cases('driver', out_stream=None)
=======
            # cases will be split across files for each proc up to the number requested
            if rank < doe_parallel:
                filename = "cases.sql_%d" % rank
>>>>>>> c03985f3

                expect_msg = "Cases from rank %d are being written to %s." % (rank, filename)
                self.assertTrue(expect_msg in output)

                cr = om.CaseReader(filename)
                cases = cr.list_cases('driver')

                # cases recorded on this proc
                num_cases = len(cases)
                self.assertEqual(num_cases, len(expected) // size+(rank < len(expected) % size))

                for n, case in enumerate(cases):
                    idx = n * size + rank  # index of expected case

                    outputs = cr.get_case(case).outputs

                    for name in ('x1', 'x2', 'c3.y'):

                        # TODO - Remove this when issue 1498 is fixed.
                        if name in ['x1', 'x2']:
                            continue

                        self.assertEqual(outputs[name], expected[idx][name])
            else:
                self.assertFalse("Cases from rank %d are being written" % rank in output)

        # total number of cases recorded across all requested procs
        num_cases = prob.comm.allgather(num_cases)
        self.assertEqual(sum(num_cases), len(expected))

    def test_fan_in_grouped_serial(self):
        # run cases on all procs (parallel model will run on single proc)
        doe_parallel = 1

        prob = om.Problem(FanInGrouped())
        model = prob.model

        model.add_design_var('x1', lower=0.0, upper=1.0)
        model.add_design_var('x2', lower=0.0, upper=1.0)

        model.add_objective('c3.y')

        prob.driver = om.DOEDriver(om.FullFactorialGenerator(levels=3))
        prob.driver.add_recorder(om.SqliteRecorder("cases.sql"))
        prob.driver.options['run_parallel'] = True
        prob.driver.options['procs_per_model'] = doe_parallel

        prob.setup()

        failed, output = run_driver(prob)
        self.assertFalse(failed)

        prob.cleanup()

        expected = [
            {'x1': np.array([0.]), 'x2': np.array([0.]), 'c3.y': np.array([0.0])},
            {'x1': np.array([.5]), 'x2': np.array([0.]), 'c3.y': np.array([-3.0])},
            {'x1': np.array([1.]), 'x2': np.array([0.]), 'c3.y': np.array([-6.0])},

            {'x1': np.array([0.]), 'x2': np.array([.5]), 'c3.y': np.array([17.5])},
            {'x1': np.array([.5]), 'x2': np.array([.5]), 'c3.y': np.array([14.5])},
            {'x1': np.array([1.]), 'x2': np.array([.5]), 'c3.y': np.array([11.5])},

            {'x1': np.array([0.]), 'x2': np.array([1.]), 'c3.y': np.array([35.0])},
            {'x1': np.array([.5]), 'x2': np.array([1.]), 'c3.y': np.array([32.0])},
            {'x1': np.array([1.]), 'x2': np.array([1.]), 'c3.y': np.array([29.0])},
        ]

        rank = prob.comm.rank
        size = prob.comm.size // doe_parallel

        # cases will be split across files for each proc up to the number requested
        filename = "cases.sql_%d" % rank

        expect_msg = "Cases from rank %d are being written to %s." % (rank, filename)
        self.assertTrue(expect_msg in output)

        cr = om.CaseReader(filename)
        cases = cr.list_cases('driver', out_stream=None)

        # cases recorded on this proc
        num_cases = len(cases)
        self.assertEqual(num_cases, len(expected) // size + (rank < len(expected) % size))

        for n, case in enumerate(cases):
            idx = n * size + rank  # index of expected case

            outputs = cr.get_case(case).outputs

            self.assertEqual(outputs['x1'], expected[idx]['x1'])
            self.assertEqual(outputs['x2'], expected[idx]['x2'])
            self.assertEqual(outputs['c3.y'], expected[idx]['c3.y'])

        # total number of cases recorded across all requested procs
        num_cases = prob.comm.allgather(num_cases)
        self.assertEqual(sum(num_cases), len(expected))


@use_tempdirs
class TestDOEDriverFeature(unittest.TestCase):

    def setUp(self):
        import json
        import numpy as np

        self.expected_csv = '\n'.join([
            " x ,   y",
            "0.0,  0.0",
            "0.5,  0.0",
            "1.0,  0.0",
            "0.0,  0.5",
            "0.5,  0.5",
            "1.0,  0.5",
            "0.0,  1.0",
            "0.5,  1.0",
            "1.0,  1.0",
        ])

        with open('cases.csv', 'w') as f:
            f.write(self.expected_csv)

        expected = [
            {'x': np.array([0.]), 'y': np.array([0.]), 'f_xy': np.array([22.00])},
            {'x': np.array([.5]), 'y': np.array([0.]), 'f_xy': np.array([19.25])},
            {'x': np.array([1.]), 'y': np.array([0.]), 'f_xy': np.array([17.00])},

            {'x': np.array([0.]), 'y': np.array([.5]), 'f_xy': np.array([26.25])},
            {'x': np.array([.5]), 'y': np.array([.5]), 'f_xy': np.array([23.75])},
            {'x': np.array([1.]), 'y': np.array([.5]), 'f_xy': np.array([21.75])},

            {'x': np.array([0.]), 'y': np.array([1.]), 'f_xy': np.array([31.00])},
            {'x': np.array([.5]), 'y': np.array([1.]), 'f_xy': np.array([28.75])},
            {'x': np.array([1.]), 'y': np.array([1.]), 'f_xy': np.array([27.00])},
        ]

        values = []
        cases = []

        for case in expected:
            values.append((case['x'], case['y'], case['f_xy']))
            # converting ndarray to list enables JSON serialization
            cases.append((('x', list(case['x'])), ('y', list(case['y']))))

        self.expected_text = "\n".join([
            "x: %5.2f, y: %5.2f, f_xy: %6.2f" % vals_i for vals_i in values
        ])

        self.expected_json = json.dumps(cases).replace(']]],', ']]],\n')
        with open('cases.json', 'w') as f:
            f.write(self.expected_json)

    def test_uniform(self):
        import openmdao.api as om
        from openmdao.test_suite.components.paraboloid import Paraboloid

        prob = om.Problem()
        model = prob.model

        model.add_subsystem('comp', Paraboloid(), promotes=['*'])

        model.add_design_var('x', lower=-10, upper=10)
        model.add_design_var('y', lower=-10, upper=10)
        model.add_objective('f_xy')

        prob.driver = om.DOEDriver(om.UniformGenerator(num_samples=5))
        prob.driver.add_recorder(om.SqliteRecorder("cases.sql"))

        prob.setup()

        prob.set_val('x', 0.0)
        prob.set_val('y', 0.0)

        prob.run_driver()
        prob.cleanup()

        cr = om.CaseReader("cases.sql")
        cases = cr.list_cases('driver')

        self.assertEqual(len(cases), 5)

        values = []
        for case in cases:
            outputs = cr.get_case(case).outputs
            values.append((outputs['x'], outputs['y'], outputs['f_xy']))

        print("\n".join(["x: %5.2f, y: %5.2f, f_xy: %6.2f" % xyf for xyf in values]))

    def test_csv(self):
        import openmdao.api as om
        from openmdao.test_suite.components.paraboloid import Paraboloid

        prob = om.Problem()
        model = prob.model

        model.add_subsystem('comp', Paraboloid(), promotes=['x', 'y', 'f_xy'])

        model.add_design_var('x', lower=0.0, upper=1.0)
        model.add_design_var('y', lower=0.0, upper=1.0)
        model.add_objective('f_xy')

        prob.setup()

        prob.set_val('x', 0.0)
        prob.set_val('y', 0.0)

        # this file contains design variable inputs in CSV format
        with open('cases.csv', 'r') as f:
            self.assertEqual(f.read(), self.expected_csv)

        # run problem with DOEDriver using the CSV file
        prob.driver = om.DOEDriver(om.CSVGenerator('cases.csv'))
        prob.driver.add_recorder(om.SqliteRecorder("cases.sql"))

        prob.run_driver()
        prob.cleanup()

        cr = om.CaseReader("cases.sql")
        cases = cr.list_cases('driver')

        values = []
        for case in cases:
            outputs = cr.get_case(case).outputs
            values.append((outputs['x'], outputs['y'], outputs['f_xy']))

        self.assertEqual("\n".join(["x: %5.2f, y: %5.2f, f_xy: %6.2f" % xyf for xyf in values]),
                         self.expected_text)

    def test_list(self):
        import openmdao.api as om
        from openmdao.test_suite.components.paraboloid import Paraboloid

        import json

        prob = om.Problem()
        model = prob.model

        model.add_subsystem('comp', Paraboloid(), promotes=['x', 'y', 'f_xy'])

        model.add_design_var('x', lower=0.0, upper=1.0)
        model.add_design_var('y', lower=0.0, upper=1.0)
        model.add_objective('f_xy')

        prob.setup()

        prob.set_val('x', 0.0)
        prob.set_val('y', 0.0)

        # load design variable inputs from JSON file and decode into list
        with open('cases.json', 'r') as f:
            json_data = f.read()

        self.assertEqual(json_data, self.expected_json)

        case_list = json.loads(json_data)

        # create DOEDriver using provided list of cases
        prob.driver = om.DOEDriver(case_list)

        # a ListGenerator was created
        self.assertEqual(type(prob.driver.options['generator']), om.ListGenerator)

        prob.driver.add_recorder(om.SqliteRecorder("cases.sql"))

        prob.run_driver()
        prob.cleanup()

        cr = om.CaseReader("cases.sql")
        cases = cr.list_cases('driver')

        values = []
        for case in cases:
            outputs = cr.get_case(case).outputs
            values.append((outputs['x'], outputs['y'], outputs['f_xy']))

        self.assertEqual("\n".join(["x: %5.2f, y: %5.2f, f_xy: %6.2f" % xyf for xyf in values]),
                         self.expected_text)


@unittest.skipUnless(MPI and PETScVector, "MPI and PETSc are required.")
@use_tempdirs
class TestParallelDOEFeature(unittest.TestCase):

    N_PROCS = 2

    def setUp(self):
        import numpy as np

        from mpi4py import MPI
        rank = MPI.COMM_WORLD.rank

        expected = [
            {'x': np.array([0.]), 'y': np.array([0.]), 'f_xy': np.array([22.00])},
            {'x': np.array([.5]), 'y': np.array([0.]), 'f_xy': np.array([19.25])},
            {'x': np.array([1.]), 'y': np.array([0.]), 'f_xy': np.array([17.00])},

            {'x': np.array([0.]), 'y': np.array([.5]), 'f_xy': np.array([26.25])},
            {'x': np.array([.5]), 'y': np.array([.5]), 'f_xy': np.array([23.75])},
            {'x': np.array([1.]), 'y': np.array([.5]), 'f_xy': np.array([21.75])},

            {'x': np.array([0.]), 'y': np.array([1.]), 'f_xy': np.array([31.00])},
            {'x': np.array([.5]), 'y': np.array([1.]), 'f_xy': np.array([28.75])},
            {'x': np.array([1.]), 'y': np.array([1.]), 'f_xy': np.array([27.00])},
        ]

        # expect odd cases on rank 0 and even cases on rank 1
        values = []
        for idx, case in enumerate(expected):
            if idx % 2 == rank:
                values.append((case['x'], case['y'], case['f_xy']))

        self.expect_text = "\n"+"\n".join([
            "x: %5.2f, y: %5.2f, f_xy: %6.2f" % xyf for xyf in values
        ])

    def test_full_factorial(self):
        import openmdao.api as om
        from openmdao.test_suite.components.paraboloid import Paraboloid

        from mpi4py import MPI

        prob = om.Problem()
        model = prob.model

        model.add_subsystem('comp', Paraboloid(), promotes=['x', 'y', 'f_xy'])

        model.add_design_var('x', lower=0.0, upper=1.0)
        model.add_design_var('y', lower=0.0, upper=1.0)
        model.add_objective('f_xy')

        prob.driver = om.DOEDriver(om.FullFactorialGenerator(levels=3))
        prob.driver.options['run_parallel'] = True
        prob.driver.options['procs_per_model'] = 1

        prob.driver.add_recorder(om.SqliteRecorder("cases.sql"))

        prob.setup()
        prob.run_driver()
        prob.cleanup()

        self.assertEqual(MPI.COMM_WORLD.size, 2)

        # check recorded cases from each case file
        rank = MPI.COMM_WORLD.rank
        filename = "cases.sql_%d" % rank
        self.assertEqual(filename, "cases.sql_%d" % rank)

        cr = om.CaseReader(filename)
        cases = cr.list_cases('driver')
        self.assertEqual(len(cases), 5 if rank == 0 else 4)

        values = []
        for case in cases:
            outputs = cr.get_case(case).outputs
            values.append((outputs['x'], outputs['y'], outputs['f_xy']))

        self.assertEqual("\n"+"\n".join(["x: %5.2f, y: %5.2f, f_xy: %6.2f" % xyf for xyf in values]),
                         self.expect_text)


@unittest.skipUnless(MPI and PETScVector, "MPI and PETSc are required.")
@use_tempdirs
class TestParallelDOEFeature2(unittest.TestCase):

    N_PROCS = 4

    def setUp(self):
        from mpi4py import MPI
        rank = MPI.COMM_WORLD.rank

        expected = [
            {'x1': np.array([0.]), 'x2': np.array([0.]), 'c3.y': np.array([0.00])},
            {'x1': np.array([.5]), 'x2': np.array([0.]), 'c3.y': np.array([-3.00])},
            {'x1': np.array([1.]), 'x2': np.array([0.]), 'c3.y': np.array([-6.00])},

            {'x1': np.array([0.]), 'x2': np.array([.5]), 'c3.y': np.array([17.50])},
            {'x1': np.array([.5]), 'x2': np.array([.5]), 'c3.y': np.array([14.50])},
            {'x1': np.array([1.]), 'x2': np.array([.5]), 'c3.y': np.array([11.50])},

            {'x1': np.array([0.]), 'x2': np.array([1.]), 'c3.y': np.array([35.00])},
            {'x1': np.array([.5]), 'x2': np.array([1.]), 'c3.y': np.array([32.00])},
            {'x1': np.array([1.]), 'x2': np.array([1.]), 'c3.y': np.array([29.00])},
        ]

        # expect odd cases on rank 0 and even cases on rank 1
        values = []
        for idx, case in enumerate(expected):
            if idx % 2 == rank:
                values.append((case['x1'], case['x2'], case['c3.y']))

        self.expect_text = "\n"+"\n".join([
            "x1: %5.2f, x2: %5.2f, c3.y: %6.2f" % vals_i for vals_i in values
        ])

    def test_fan_in_grouped(self):
        import openmdao.api as om
        from openmdao.test_suite.groups.parallel_groups import FanInGrouped

        from mpi4py import MPI

        prob = om.Problem(FanInGrouped())
        model = prob.model

        model.add_design_var('x1', lower=0.0, upper=1.0)
        model.add_design_var('x2', lower=0.0, upper=1.0)

        model.add_objective('c3.y')

        prob.driver = om.DOEDriver(om.FullFactorialGenerator(levels=3))
        prob.driver.add_recorder(om.SqliteRecorder("cases.sql"))
        prob.driver.options['run_parallel'] = True

        # run 2 cases at a time, each using 2 of our 4 procs
        doe_parallel = prob.driver.options['procs_per_model'] = 2

        prob.setup()
        prob.run_driver()
        prob.cleanup()

        rank = MPI.COMM_WORLD.rank

        # check recorded cases from each case file
        if rank < doe_parallel:
            filename = "cases.sql_%d" % rank

            cr = om.CaseReader(filename)
            cases = cr.list_cases('driver')

            values = []
            for case in cases:
                outputs = cr.get_case(case).outputs

                # TODO - Restore this when issue 1498 is fixed.
                values.append((outputs['x1'], outputs['x2'], outputs['c3.y']))

            # TODO - Restore this when issue 1498 is fixed.
            self.assertEqual("\n"+"\n".join(["x1: %5.2f, x2: %5.2f, c3.y: %6.2f" % (x1, x2, y) for x1, x2, y in values]),
               self.expect_text)


@unittest.skipUnless(MPI and PETScVector, "MPI and PETSc are required.")
@use_tempdirs
class TestParallelDistribDOE(unittest.TestCase):

    N_PROCS = 4

    def test_doe_distributed_var(self):
        size = 3

        prob = om.Problem()
        model = prob.model

        ivc = om.IndepVarComp()
        ivc.add_output('x', np.ones((size, )))
        ivc.add_output('y', np.ones((size, )))
        ivc.add_output('a', -3.0 + 0.6 * np.arange(size))

        model.add_subsystem('p', ivc, promotes=['*'])
        model.add_subsystem("parab", DistParab(arr_size=size, deriv_type='dense'), promotes=['*'])
        model.add_subsystem('sum', om.ExecComp('f_sum = sum(f_xy)',
                                               f_sum=np.ones((size, )),
                                               f_xy=np.ones((size, ))),
                            promotes=['*'])

        model.add_design_var('x', lower=-50.0, upper=50.0)
        model.add_design_var('y', lower=-50.0, upper=50.0)
        model.add_objective('f_xy')
        model.add_objective('f_sum', index=-1)

        prob.driver = om.DOEDriver(om.FullFactorialGenerator(levels=2))
        prob.driver.options['run_parallel'] = True
        prob.driver.options['procs_per_model'] = 2

        prob.driver.add_recorder(om.SqliteRecorder("cases.sql"))

        prob.setup()
        prob.run_driver()
        prob.cleanup()

        # check recorded cases from each case file
        rank = prob.comm.rank
        if rank == 0:
            filename0 = "cases.sql_0"
            values = []

            cr = om.CaseReader(filename0)
            cases = cr.list_cases('driver')
            for case in cases:
                outputs = cr.get_case(case).outputs
                values.append(outputs)

            # 2**6 cases, half on each rank
            self.assertEqual(len(values), 32)
            x_inputs = [list(val['x']) for val in values]
            for n1 in [-50.]:
                for n2 in [-50., 50.]:
                    for n3 in [-50., 50.]:
                        self.assertEqual(x_inputs.count([n1, n2, n3]), 8)

        elif rank == 1:
            filename0 = "cases.sql_1"
            values = []

            cr = om.CaseReader(filename0)
            cases = cr.list_cases('driver')
            for case in cases:
                outputs = cr.get_case(case).outputs
                values.append(outputs)

            # 2**6 cases, half on each rank
            self.assertEqual(len(values), 32)
            x_inputs = [list(val['x']) for val in values]
            for n1 in [50.]:
                for n2 in [-50., 50.]:
                    for n3 in [-50., 50.]:
                        self.assertEqual(x_inputs.count([n1, n2, n3]), 8)


if __name__ == "__main__":
    unittest.main()<|MERGE_RESOLUTION|>--- conflicted
+++ resolved
@@ -1319,14 +1319,9 @@
 
             num_cases = 0
 
-<<<<<<< HEAD
-            cr = om.CaseReader(filename)
-            cases = cr.list_cases('driver', out_stream=None)
-=======
             # cases will be split across files for each proc up to the number requested
             if rank < doe_parallel:
                 filename = "cases.sql_%d" % rank
->>>>>>> c03985f3
 
                 expect_msg = "Cases from rank %d are being written to %s." % (rank, filename)
                 self.assertTrue(expect_msg in output)
