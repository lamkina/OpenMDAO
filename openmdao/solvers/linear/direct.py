--- conflicted
+++ resolved
@@ -228,13 +228,8 @@
         xvec = system._vectors['output']['linear']
 
         # First make a backup of the vectors
-<<<<<<< HEAD
-        b_data = bvec.asarray(True)
-        x_data = xvec.asarray(True)
-=======
         b_data = bvec.asarray(copy=True)
         x_data = xvec.asarray(copy=True)
->>>>>>> 78fb37e0
 
         nmtx = x_data.size
         eye = np.eye(nmtx)
